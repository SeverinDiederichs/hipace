#include "diagnostics/OpenPMDWriter.H"
#include "fields/Fields.H"
#include "utils/HipaceProfilerWrapper.H"
#include "utils/Constants.H"
#include "utils/IOUtil.H"

#ifdef HIPACE_USE_OPENPMD

OpenPMDWriter::OpenPMDWriter ()
{
    AMREX_ALWAYS_ASSERT_WITH_MESSAGE(m_real_names.size() == BeamIdx::nattribs,
        "List of real names in openPMD Writer class do not match BeamIdx::nattribs");
    amrex::ParmParse pp("hipace");
    pp.query("file_prefix", m_file_prefix);
}

void
OpenPMDWriter::InitDiagnostics ()
{
    HIPACE_PROFILE("OpenPMDWriter::InitDiagnostics()");

    std::string filename = m_file_prefix + "/openpmd_%06T.h5"; // bp or h5

    m_outputSeries = std::make_unique< openPMD::Series >(
        filename, openPMD::Access::CREATE);

    // TODO: meta-data: author, mesh path, extensions, software
}

void
OpenPMDWriter::WriteDiagnostics (
    amrex::Vector<amrex::FArrayBox> const& a_mf, MultiBeam& a_multi_beam,
    amrex::Vector<amrex::Geometry> const& geom,
    const amrex::Real physical_time, const int output_step, const int lev,
<<<<<<< HEAD
    const int slice_dir, const amrex::Vector< std::string > varnames, const int it,
    const amrex::Vector<BoxSorter>& a_box_sorter_vec)
=======
    const int slice_dir, const amrex::Vector< std::string > varnames,
    const amrex::Geometry& geom3D)
>>>>>>> ef215e6d
{
    openPMD::Iteration iteration = m_outputSeries->iterations[output_step];
    iteration.setTime(physical_time);

    WriteFieldData(a_mf[lev], geom[lev], slice_dir, varnames, iteration, output_step);

<<<<<<< HEAD
    a_multi_beam.ConvertUnits(ConvertDirection::HIPACE_to_SI);
    WriteBeamParticleData(a_multi_beam, iteration, output_step, it, a_box_sorter_vec);
=======
    WriteBeamParticleData(a_multi_beam, iteration, geom3D);
>>>>>>> ef215e6d

    m_outputSeries->flush();

    // back conversion after the flush, to not change the data to be written to file
<<<<<<< HEAD
    a_multi_beam.ConvertUnits(ConvertDirection::SI_to_HIPACE);

    m_last_output_dumped = output_step;
=======
>>>>>>> ef215e6d
}

void
OpenPMDWriter::WriteFieldData (
    amrex::FArrayBox const& fab, amrex::Geometry const& geom,
    const int slice_dir, const amrex::Vector< std::string > varnames,
    openPMD::Iteration iteration, const int output_step)
{
    // todo: periodicity/boundary, field solver, particle pusher, etc.
    auto meshes = iteration.meshes;

    // loop over field components
    for (std::string fieldname : varnames)
    {
        int icomp = Comps[WhichSlice::This][fieldname];
        //                      "B"                "x" (todo)
        //                      "Bx"               ""  (just for now)
        openPMD::Mesh field = meshes[fieldname];
        openPMD::MeshRecordComponent field_comp = field[openPMD::MeshRecordComponent::SCALAR];

        // meta-data
        field.setDataOrder(openPMD::Mesh::DataOrder::C);
        //   node staggering
        auto relative_cell_pos = utils::getRelativeCellPosition(fab);      // AMReX Fortran index order
        std::reverse(relative_cell_pos.begin(), relative_cell_pos.end()); // now in C order
        //   labels, spacing and offsets
        std::vector< std::string > axisLabels {"z", "y", "x"};
        auto dCells = utils::getReversedVec(geom.CellSize()); // dx, dy, dz
        auto offWindow = utils::getReversedVec(geom.ProbLo()); // start of moving window
        if (slice_dir >= 0) {
            // User requested slice IO
            // remove the slicing direction in position, label, resolution, offset
            relative_cell_pos.erase(relative_cell_pos.begin() + 2-slice_dir);
            axisLabels.erase(axisLabels.begin() + 2-slice_dir);
            dCells.erase(dCells.begin() + 2-slice_dir);
            offWindow.erase(offWindow.begin() + 2-slice_dir);
        }
        field_comp.setPosition(relative_cell_pos);
        field.setAxisLabels(axisLabels);
        field.setGridSpacing(dCells);
        field.setGridGlobalOffset(offWindow);

        // data type and global size of the simulation
        openPMD::Datatype datatype = openPMD::determineDatatype< amrex::Real >();
        openPMD::Extent global_size = utils::getReversedVec(geom.Domain().size());
        // If slicing requested, remove number of points for the slicing direction
        if (slice_dir >= 0) global_size.erase(global_size.begin() + 2-slice_dir);

        if (m_last_output_dumped != output_step) {
            openPMD::Dataset dataset(datatype, global_size);
            field_comp.resetDataset(dataset);
        }

        // Store the provided box as a chunk with openpmd
        amrex::Box const data_box = fab.box();
        std::shared_ptr< amrex::Real const > data;

        data = openPMD::shareRaw( fab.dataPtr( icomp ) ); // non-owning view until flush()


        // Determine the offset and size of this data chunk in the global output
        amrex::IntVect const box_offset = data_box.smallEnd();
        openPMD::Offset chunk_offset = utils::getReversedVec(box_offset);
        openPMD::Extent chunk_size = utils::getReversedVec(data_box.size());
        if (slice_dir >= 0) { // remove Ny components
            chunk_offset.erase(chunk_offset.begin() + 2-slice_dir);
            chunk_size.erase(chunk_size.begin() + 2-slice_dir);
        }

        field_comp.storeChunk(data, chunk_offset, chunk_size);
    }
}

void
<<<<<<< HEAD
OpenPMDWriter::WriteBeamParticleData (MultiBeam& beams, openPMD::Iteration iteration,
                                      const int output_step, const int it,
                                      const amrex::Vector<BoxSorter>& a_box_sorter_vec)
=======
OpenPMDWriter::WriteBeamParticleData (
    MultiBeam& beams, openPMD::Iteration iteration, const amrex::Geometry& geom)
>>>>>>> ef215e6d
{
    HIPACE_PROFILE("WriteBeamParticleData()");

    const int nbeams = beams.get_nbeams();
    m_offset.resize(nbeams);
    m_tmp_offset.resize(nbeams);
    for (int ibeam = 0; ibeam < nbeams; ibeam++) {

        std::string name = beams.get_name(ibeam);
        openPMD::ParticleSpecies beam_species = iteration.particles[name];

        const unsigned long long np = beams.get_total_num_particles(ibeam);
<<<<<<< HEAD
        if (m_last_output_dumped != output_step) {
            SetupPos(beam_species, np);
            SetupRealProperties(beam_species, m_real_names, np);
        }
=======
        SetupPos(beam_species, np, geom);
        SetupRealProperties(beam_species, m_real_names, np);

        const int lev = 0; // we only have 1 level for now
>>>>>>> ef215e6d

        // if first box of loop over boxes, reset offset
        if ( it == amrex::ParallelDescriptor::NProcs() -1 ) {
            m_offset[ibeam] = 0;
            m_tmp_offset[ibeam] = 0;
        } else {
            m_offset[ibeam] += m_tmp_offset[ibeam];
        }
        const uint64_t box_offset = a_box_sorter_vec[ibeam].boxOffsetsPtr()[it];
        // Loop over particle boxes NOTE: Only 1 particle box allowed at the moment
        auto& beam = beams.getBeam(ibeam);

        auto const numParticleOnTile = a_box_sorter_vec[ibeam].boxCountsPtr()[it];
        uint64_t const numParticleOnTile64 = static_cast<uint64_t>( numParticleOnTile );

        if (numParticleOnTile == 0) {
            m_tmp_offset[ibeam] = 0;
            continue;
        }

        // get position and particle ID from aos
        // note: this implementation iterates the AoS 4x...
        // if we flush late as we do now, we can also copy out the data in one go
        const auto& aos = beam.GetArrayOfStructs();  // size =  numParticlesOnTile
        const auto& pos_structs = aos.begin() + box_offset;
        {
            // Save positions
            std::vector< std::string > const positionComponents{"x", "y", "z"};

            for (auto currDim = 0; currDim < AMREX_SPACEDIM; currDim++)
            {
                std::shared_ptr< amrex::ParticleReal > curr(
                    new amrex::ParticleReal[numParticleOnTile],
                    [](amrex::ParticleReal const *p){ delete[] p; } );

                for (auto i=0; i<numParticleOnTile; i++) {
                    curr.get()[i] = pos_structs[i].pos(currDim);
                }
                std::string const positionComponent = positionComponents[currDim];
                beam_species["position"][positionComponent].storeChunk(curr, {m_offset[ibeam]},
                                                                       {numParticleOnTile64});
            }

            // save particle ID after converting it to a globally unique ID
            std::shared_ptr< uint64_t > ids( new uint64_t[numParticleOnTile],
                                             [](uint64_t const *p){ delete[] p; } );

            for (auto i=0; i<numParticleOnTile; i++) {
                ids.get()[i] = utils::localIDtoGlobal( aos[i].id(), aos[i].cpu() );
            }
            auto const scalar = openPMD::RecordComponent::SCALAR;
            beam_species["id"][scalar].storeChunk(ids, {m_offset[ibeam]}, {numParticleOnTile64});
        }
        //  save "extra" particle properties in SoA (momenta and weight)
        SaveRealProperty(beam, beam_species, m_offset[ibeam], m_real_names, box_offset,
                         numParticleOnTile);

         m_tmp_offset[ibeam] = numParticleOnTile64;
    }
}

void
<<<<<<< HEAD
OpenPMDWriter::SetupPos (openPMD::ParticleSpecies& currSpecies,
                         const unsigned long long& np)
=======
OpenPMDWriter::SetupPos(openPMD::ParticleSpecies& currSpecies,
         const unsigned long long& np, const amrex::Geometry& geom)
>>>>>>> ef215e6d
{
    const PhysConst phys_const_hipace = get_phys_const();
    const PhysConst phys_const_SI = make_constants_SI();
    auto const realType = openPMD::Dataset(openPMD::determineDatatype<amrex::ParticleReal>(), {np});
    auto const idType = openPMD::Dataset(openPMD::determineDatatype< uint64_t >(), {np});

    std::vector< std::string > const positionComponents{"x", "y", "z"};
    for( auto const& comp : positionComponents ) {
        currSpecies["positionOffset"][comp].resetDataset( realType );
        currSpecies["positionOffset"][comp].makeConstant( 0. );
        currSpecies["position"][comp].resetDataset( realType );
    }

    auto const scalar = openPMD::RecordComponent::SCALAR;
    currSpecies["id"][scalar].resetDataset( idType );
    currSpecies["charge"][scalar].resetDataset( realType );
    currSpecies["charge"][scalar].makeConstant( phys_const_hipace.q_e );
    currSpecies["mass"][scalar].resetDataset( realType );
    currSpecies["mass"][scalar].makeConstant( phys_const_hipace.m_e );

    // meta data
    currSpecies["position"].setUnitDimension( utils::getUnitDimension("position") );
    currSpecies["positionOffset"].setUnitDimension( utils::getUnitDimension("positionOffset") );
    currSpecies["charge"].setUnitDimension( utils::getUnitDimension("charge") );
    currSpecies["mass"].setUnitDimension( utils::getUnitDimension("mass") );

    // calculate the multiplier to convert from Hipace to SI units
    double hipace_to_SI_pos = 1.;
    double hipace_to_SI_weight = 1.;
    double hipace_to_SI_momentum = phys_const_SI.m_e;
    double hipace_to_SI_charge = 1.;
    double hipace_to_SI_mass = 1.;

    if(Hipace::m_normalized_units) {
        const auto dx = geom.CellSizeArray();
        const double n_0 = 1.;
        currSpecies.setAttribute("Hipace++_Plasma_Density", n_0);
        const double omega_p = (double)phys_const_SI.q_e * sqrt( (double)n_0 /
                                      ( (double)phys_const_SI.ep0 * (double)phys_const_SI.m_e ) );
        const double kp_inv = (double)phys_const_SI.c / omega_p;
        hipace_to_SI_pos = kp_inv;
        hipace_to_SI_weight = n_0 * dx[0] * dx[1] * dx[2] * kp_inv * kp_inv * kp_inv;
        hipace_to_SI_momentum *= phys_const_SI.c;
        hipace_to_SI_charge = phys_const_SI.q_e;
        hipace_to_SI_mass = phys_const_SI.m_e;
    }

    // write SI conversion
    currSpecies["position"]["x"].setUnitSI( hipace_to_SI_pos );
    currSpecies["position"]["y"].setUnitSI( hipace_to_SI_pos );
    currSpecies["position"]["z"].setUnitSI( hipace_to_SI_pos );
    currSpecies["positionOffset"]["x"].setUnitSI( hipace_to_SI_pos ); //posOffset allways 0
    currSpecies["positionOffset"]["y"].setUnitSI( hipace_to_SI_pos );
    currSpecies["positionOffset"]["z"].setUnitSI( hipace_to_SI_pos );
    currSpecies["momentum"]["x"].setUnitSI( hipace_to_SI_momentum );
    currSpecies["momentum"]["y"].setUnitSI( hipace_to_SI_momentum );
    currSpecies["momentum"]["z"].setUnitSI( hipace_to_SI_momentum );
    currSpecies["weighting"][scalar].setUnitSI( hipace_to_SI_weight );
    currSpecies["charge"][scalar].setUnitSI( hipace_to_SI_charge );
    currSpecies["mass"][scalar].setUnitSI( hipace_to_SI_mass );
}

void
OpenPMDWriter::SetupRealProperties (openPMD::ParticleSpecies& currSpecies,
                                    const amrex::Vector<std::string>& real_comp_names,
                                    const unsigned long long np)
{
    auto particlesLineup = openPMD::Dataset(openPMD::determineDatatype<amrex::ParticleReal>(), {np});

    /* we have 4 SoA real attributes: weight, ux, uy, uz */
    int const NumSoARealAttributes = real_comp_names.size();
    std::set< std::string > addedRecords; // add meta-data per record only once

    for (int i = 0; i < NumSoARealAttributes; ++i)
    {
        // handle scalar and non-scalar records by name
        std::string record_name, component_name;
        std::tie(record_name, component_name) = utils::name2openPMD(real_comp_names[i]);

        auto particleVarComp = currSpecies[record_name][component_name];
        particleVarComp.resetDataset(particlesLineup);

        auto currRecord = currSpecies[record_name];

        // meta data for ED-PIC extension
        bool newRecord = false;
        std::tie(std::ignore, newRecord) = addedRecords.insert(record_name);
        if( newRecord ) {
            currRecord.setUnitDimension( utils::getUnitDimension(record_name) );
            currRecord.setAttribute( "macroWeighted", 0u );
        if( record_name == "momentum" )
            currRecord.setAttribute( "weightingPower", 1.0 );
        else
            currRecord.setAttribute( "weightingPower", 0.0 );
        } // end if newRecord
    } // end for NumSoARealAttributes
}

void
OpenPMDWriter::SaveRealProperty (BeamParticleContainer& pc,
                                 openPMD::ParticleSpecies& currSpecies,
                                 unsigned long long const offset,
                                 amrex::Vector<std::string> const& real_comp_names,
                                 unsigned long long const box_offset,
                                 const unsigned long long numParticleOnTile)
{
    /* we have 4 SoA real attributes: weight, ux, uy, uz */
    int const NumSoARealAttributes = real_comp_names.size();

    uint64_t const numParticleOnTile64 = static_cast<uint64_t>( numParticleOnTile );
    auto const& soa = pc.GetStructOfArrays();
    {
        for (int idx=0; idx<NumSoARealAttributes; idx++) {

            // handle scalar and non-scalar records by name
            std::string record_name, component_name;
            std::tie(record_name, component_name) = utils::name2openPMD(real_comp_names[idx]);
            auto& currRecord = currSpecies[record_name];
            auto& currRecordComp = currRecord[component_name];

            currRecordComp.storeChunk(openPMD::shareRaw(soa.GetRealData(idx).data()+box_offset),
                {offset}, {numParticleOnTile64});
        } // end for NumSoARealAttributes
    }
}

#endif // HIPACE_USE_OPENPMD<|MERGE_RESOLUTION|>--- conflicted
+++ resolved
@@ -32,35 +32,20 @@
     amrex::Vector<amrex::FArrayBox> const& a_mf, MultiBeam& a_multi_beam,
     amrex::Vector<amrex::Geometry> const& geom,
     const amrex::Real physical_time, const int output_step, const int lev,
-<<<<<<< HEAD
     const int slice_dir, const amrex::Vector< std::string > varnames, const int it,
-    const amrex::Vector<BoxSorter>& a_box_sorter_vec)
-=======
-    const int slice_dir, const amrex::Vector< std::string > varnames,
-    const amrex::Geometry& geom3D)
->>>>>>> ef215e6d
+    const amrex::Vector<BoxSorter>& a_box_sorter_vec, const amrex::Geometry& geom3D)
 {
     openPMD::Iteration iteration = m_outputSeries->iterations[output_step];
     iteration.setTime(physical_time);
 
     WriteFieldData(a_mf[lev], geom[lev], slice_dir, varnames, iteration, output_step);
 
-<<<<<<< HEAD
     a_multi_beam.ConvertUnits(ConvertDirection::HIPACE_to_SI);
-    WriteBeamParticleData(a_multi_beam, iteration, output_step, it, a_box_sorter_vec);
-=======
-    WriteBeamParticleData(a_multi_beam, iteration, geom3D);
->>>>>>> ef215e6d
+    WriteBeamParticleData(a_multi_beam, iteration, output_step, it, a_box_sorter_vec, geom3D);
 
     m_outputSeries->flush();
 
-    // back conversion after the flush, to not change the data to be written to file
-<<<<<<< HEAD
-    a_multi_beam.ConvertUnits(ConvertDirection::SI_to_HIPACE);
-
     m_last_output_dumped = output_step;
-=======
->>>>>>> ef215e6d
 }
 
 void
@@ -135,14 +120,10 @@
 }
 
 void
-<<<<<<< HEAD
 OpenPMDWriter::WriteBeamParticleData (MultiBeam& beams, openPMD::Iteration iteration,
                                       const int output_step, const int it,
-                                      const amrex::Vector<BoxSorter>& a_box_sorter_vec)
-=======
-OpenPMDWriter::WriteBeamParticleData (
-    MultiBeam& beams, openPMD::Iteration iteration, const amrex::Geometry& geom)
->>>>>>> ef215e6d
+                                      const amrex::Vector<BoxSorter>& a_box_sorter_vec,
+                                      const amrex::Geometry& geom)
 {
     HIPACE_PROFILE("WriteBeamParticleData()");
 
@@ -155,17 +136,10 @@
         openPMD::ParticleSpecies beam_species = iteration.particles[name];
 
         const unsigned long long np = beams.get_total_num_particles(ibeam);
-<<<<<<< HEAD
         if (m_last_output_dumped != output_step) {
-            SetupPos(beam_species, np);
+            SetupPos(beam_species, np, geom);
             SetupRealProperties(beam_species, m_real_names, np);
         }
-=======
-        SetupPos(beam_species, np, geom);
-        SetupRealProperties(beam_species, m_real_names, np);
-
-        const int lev = 0; // we only have 1 level for now
->>>>>>> ef215e6d
 
         // if first box of loop over boxes, reset offset
         if ( it == amrex::ParallelDescriptor::NProcs() -1 ) {
@@ -228,13 +202,9 @@
 }
 
 void
-<<<<<<< HEAD
 OpenPMDWriter::SetupPos (openPMD::ParticleSpecies& currSpecies,
-                         const unsigned long long& np)
-=======
-OpenPMDWriter::SetupPos(openPMD::ParticleSpecies& currSpecies,
-         const unsigned long long& np, const amrex::Geometry& geom)
->>>>>>> ef215e6d
+                         const unsigned long long& np,
+                         const amrex::Geometry& geom)
 {
     const PhysConst phys_const_hipace = get_phys_const();
     const PhysConst phys_const_SI = make_constants_SI();
