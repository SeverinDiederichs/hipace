#ifndef HIPACE_H_
#define HIPACE_H_

#include "fields/Fields.H"
#include "fields/fft_poisson_solver/FFTPoissonSolver.H"
#include "particles/PlasmaParticleContainer.H"
#include "particles/BeamParticleContainer.H"
#include "Constants.H"

#include <AMReX_AmrCore.H>

/** \brief Singleton class, that intialize, runs and finalizes the simulation */
class Hipace final : public amrex::AmrCore
{
public:
    /** Ctor: read general input parameters, call constructors of main member variables
     * and initialize longitudinal and transverse MPI communicators */
    Hipace ();

    /** Destructor */
    ~Hipace ();

    /** Get singleton instance */
    static Hipace& GetInstance ();

    /** Virtual functions need to be defined for pure virtual class AmrCore */
    void MakeNewLevelFromScratch (
        int lev, amrex::Real time, const amrex::BoxArray& ba,
        const amrex::DistributionMapping& dm) override;

    /** Tag cells for refinement */
    void ErrorEst (
                   int /*lev*/, amrex::TagBoxArray& /*tags*/,
                   amrex::Real /*time*/, int /*ngrow*/) override {}

    /** Make a new level using provided BoxArray and DistributionMapping and
     * fill with interpolated coarse level data */
    void MakeNewLevelFromCoarse (
                                 int /*lev*/, amrex::Real /*time*/, const amrex::BoxArray& /*ba*/,
                                 const amrex::DistributionMapping& /*dm*/) override {}

    /** Remake an existing level using provided BoxArray and DistributionMapping and fill
     * with existing fine and coarse data */
    void RemakeLevel (
                      int /*lev*/, amrex::Real /*time*/, const amrex::BoxArray& /*ba*/,
                      const amrex::DistributionMapping& /*dm*/) override {}

    /** Delete level data */
    void ClearLevel (int /*lev*/) override {}

    /**\brief Apply some user-defined changes the to base grids.
     *
     * This function is only called by MakeNewGrids after computing a box array for
     * the coarsest level and before calling MakeNewLevelFromScratch.
     * For example, use this function if you want to remove covered grids on
     * the coarsest refinement level. */
    void PostProcessBaseGrids (amrex::BoxArray& ba0) const override;

    /** Init AmrCore and allocate beam and plasma containers */
    void InitData ();

    /** Run the simulation. This function contains the loop over time steps */
    void Evolve ();

    /** \brief Receive field slices from rank upstream
     *
     * Initialize a buffer (in pinned memory on Nvidia GPUs) for slices to be received (2 and 3),
     * MPI_Recv slices from the upstream rank into this buffer and copy from the buffer to
     * slice multifabs of current rank.
     */
    void Wait ();
    /** \brief Send field slices to rank downstream
     *
     * Initialize a buffer (in pinned memory on Nvidia GPUs) for slices to be sent (2 and 3),
     * copy from slice multifabs of current rank to the buffer, MPI_Isend the buffer to
     * the rank downstream.
     */
    void Notify ();
    /** \brief When slices sent to rank downstream, free buffer memory and make buffer nullptr */
    void NotifyFinish ();

    /** \brief return whether rank is in the same transverse communicator w/ me
     *
     * \param[in] rank MPI rank to test
     */
    bool InSameTransverseCommunicator (int rank) const;

    /** \brief Dump simulation data to file
     *
     * \param[in] output_step current iteration
     * \param[in] force_output if true, dump output regardless of output_period
     */
    void WriteDiagnostics (int output_step, bool force_output=false);

    /** \brief Return a copy of member struct for physical constants */
    PhysConst get_phys_const () {return m_phys_const;};

    /** \brief Full evolve on 1 slice
     *
     * \param[in] islice slice number
     * \param[in] lev MR level
     * \param[in] bins collections of beam particle indices sorted per slice
     */
    void SolveOneSlice (int islice, int lev,
                        amrex::DenseBins<BeamParticleContainer::ParticleType>& bins);

    /** \brief Reset plasma and field slice quantities to initial value.
     *
     * Typically done at the beginning of each iteration.
     *
     * \param[in] lev MR level
     */
    void ResetAllQuantities (int lev);

    /** Transverse MPI communicator (for transverse exchanges in 1 slice in the presence of
     * transverse parallelization)
     */
    MPI_Comm m_comm_xy = MPI_COMM_NULL;
    /** Longitudinal MPI communicator (to send data downstream in the presence of
     * longitudinal parallelization)
     */
    MPI_Comm m_comm_z = MPI_COMM_NULL;
    /** Number of processors in the transverse x direction */
    int m_numprocs_x = 1;
    /** Number of processors in the transverse y direction */
    int m_numprocs_y = 1;
    /** Number of processors in the longitudinal z direction */
    int m_numprocs_z = 0;
    /** My rank in the transverse communicator */
    int m_rank_xy = 0;
    /** My rank in the longitudinal communicator */
    int m_rank_z = 0;
    /** Max number of grid size in the longitudinal direction */
    int m_grid_size_z = 0;
    /** Send buffer for longitudinal parallelization (pipeline) */
    amrex::Real* m_send_buffer = nullptr;
    /** status of the send request */
    MPI_Request m_send_request = MPI_REQUEST_NULL;

    /** All field data (3D array, slices) and field methods */
    Fields m_fields;
    /** Particle container for a beam */
    BeamParticleContainer m_beam_container;
    /** Particle container for the plasma */
    PlasmaParticleContainer m_plasma_container;
    /** Number of time iterations */
    int m_max_step = 0;
    /** Number of iterations between consecutive output dumps.
     * Default is -1, meaning no output */
    int m_output_period = -1;
    /** Last iteration that was written to file.
     * This is stored to make sure we don't write the last iteration multiple times. */
    int m_last_output_dumped = -1;

    /** Level of verbosity */
    static int m_verbose;
    /** Whether to use normalized units */
    static bool m_normalized_units;
    /** Struct containing physical constants (which values depends on the unit system, determined
     * at runtime): SI or normalized units. */
    PhysConst m_phys_const;
    /** Order of the field gather and current deposition shape factor in the transverse directions
     */
    static int m_depos_order_xy;
    /** Order of the field gather and current deposition shape factorin the longitudinal direction
     */
    static int m_depos_order_z;
    /** Relative transverse B field error tolerance in the predictor corrector loop
     */
    static amrex::Real m_predcorr_B_error_tolerance;
    /** Maximum number of iterations in the predictor corrector loop
     */
    static int m_predcorr_max_iterations;
    /** Mixing factor between the transverse B field iterations in the predictor corrector loop
     */
    static amrex::Real m_predcorr_B_mixing_factor;
    /** whether to deposit the beam density per slice, into the slice multifab.
     * If not, when running on GPU, the 3D arrays must be on the GPU. */
    static bool m_slice_deposition;
    /** whether the 3D array stays in host memory (Pinned memory) or is allowed
     * to be in device memory (allocated in Managed memory).
     * If true, required m_slice_deposition = true. */
    static bool m_3d_on_host;
    /** Whether to call amrex::Gpu::synchronize() around all profiler region */
    static bool m_do_device_synchronize;
    /** whether to output the central y=0 slice (if true), or the whole 3D array (if false) */
    static bool m_slice_F_xz;
<<<<<<< HEAD
    /** Whether to dump plasma particles */
    static bool m_output_plasma;
=======
    /** How much the box is coarsened for beam injection, to avoid exceeding max int in cell count.
     * Otherwise, changing this parameter only will not affect the simulation results. */
    static int m_beam_injection_cr;
>>>>>>> 53597299

private:
    /** Pointer to current (and only) instance of class Hipace */
    static Hipace* m_instance;

    /** \brief Predictor-corrector loop to calculate Bx and By.
     * 1. an initial Bx and By value is guessed.
     * 2. Using this Bx and By values, the plasma particles are advanced to the next slice,
     *  and deposit their current there.
     * 3. With that current, Bx and By can be calculated.
     * 4. Mixing the calculated Bx and By with the previous guess a new Bx and By is calculated
     * 5. 2.-4. are repeated for a fixed number of iterations
     *
     * This modifies component FieldComps::Bx and By, of slice 1 in m_fields.m_slices
     * as well as the plasma particle force terms.
     *
     * \param[in] islice index of calculated slice
     * \param[in] lev current level
     */
    void PredictorCorrectorLoopToSolveBxBy (const int islice, const int lev);

};

#endif<|MERGE_RESOLUTION|>--- conflicted
+++ resolved
@@ -185,14 +185,11 @@
     static bool m_do_device_synchronize;
     /** whether to output the central y=0 slice (if true), or the whole 3D array (if false) */
     static bool m_slice_F_xz;
-<<<<<<< HEAD
     /** Whether to dump plasma particles */
     static bool m_output_plasma;
-=======
     /** How much the box is coarsened for beam injection, to avoid exceeding max int in cell count.
      * Otherwise, changing this parameter only will not affect the simulation results. */
     static int m_beam_injection_cr;
->>>>>>> 53597299
 
 private:
     /** Pointer to current (and only) instance of class Hipace */
