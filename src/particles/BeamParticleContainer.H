#ifndef HIPACE_BeamParticleContainer_H_
#define HIPACE_BeamParticleContainer_H_

#include "profiles/GetInitialDensity.H"
#include "profiles/GetInitialMomentum.H"
#include <AMReX_AmrParticles.H>
#include <AMReX_Particles.H>
#include <AMReX_AmrCore.H>

enum struct ConvertDirection{HIPACE_to_SI, SI_to_HIPACE};

/** \brief Map names and indices for beam particles attributes (SoA data) */
struct BeamIdx
{
    enum {
        w = 0,      // weight
        ux, uy, uz, // momentum
        nattribs
    };
};

/** \brief Container for particles of 1 beam species. */
class BeamParticleContainer
    : public amrex::ParticleTile<0, 0, BeamIdx::nattribs, 0>
{
public:
    /** Constructor */
    explicit BeamParticleContainer (std::string name) :
        amrex::ParticleTile<0,0,BeamIdx::nattribs,0>(),
        m_name(name)
    {
        ReadParameters();
    }

    /** Read parameters in the input file */
    void ReadParameters ();

    /** Allocate data for the beam particles and initialize particles with requested beam profile
     */
    void InitData (const amrex::Geometry& geom);

    /** Initialize a beam with a fix number of particles per cell */
    void InitBeamFixedPPC (
        const amrex::IntVect&  a_num_particles_per_cell,
        const GetInitialDensity& get_density,
        const GetInitialMomentum& get_momentum,
        const amrex::Geometry& a_geom,
        const amrex::Real     a_zmin,
        const amrex::Real     a_zmax,
        const amrex::Real     a_radius,
        const amrex::Real     a_min_density);

    /** Initialize a beam with a fix number of particles, and fixed weight */
    void InitBeamFixedWeight (int num_to_add,
                              const GetInitialMomentum& get_momentum,
                              const amrex::RealVect pos_mean,
                              const amrex::RealVect pos_std,
                              const amrex::Real total_charge,
                              const bool do_symmetrize,
                              const amrex::Real dx_per_dzeta,
                              const amrex::Real dy_per_dzeta);

#ifdef HIPACE_USE_OPENPMD
    /** Checks the input file first to determine its Datatype*/
    void InitBeamFromFileHelper (const std::string input_file,
                                 const bool coordinates_specified,
                                 const amrex::Array<std::string, AMREX_SPACEDIM> file_coordinates_xyz,
                                 const amrex::Geometry& geom,
                                 amrex::Real n_0,
                                 const int num_iteration,
                                 const std::string species_name,
                                 const bool species_specified);

    /** Initialize a beam from an external input file using openPMD and HDF5 */
    template<typename input_type>
    void InitBeamFromFile (const std::string input_file,
                           const bool coordinates_specified,
                           const amrex::Array<std::string, AMREX_SPACEDIM> file_coordinates_xyz,
                           const amrex::Geometry& geom,
                           amrex::Real n_0,
                           const int num_iteration,
                           const std::string species_name,
                           const bool species_specified);
#endif

    std::string get_name () const {return m_name;};
    bool m_do_z_push {true}; /**< Pushing beam particles in z direction */
    /** Number of particles on upstream rank (required for IO) */
    int m_num_particles_on_upstream_ranks {0};

    unsigned long long m_total_num_particles {0};

    unsigned long long get_total_num_particles () const {return m_total_num_particles;};
<<<<<<< HEAD

    amrex::Long TotalNumberOfParticles (bool only_valid=true, bool only_local=false) const;

    /** \brief Converts momenta from code convention (gamma * v) to SI (m * gamma * v) and vice-versa.
     *
     * Particle momentum is defined as gamma*velocity, which is neither
     * SI mass*gamma*velocity nor normalized gamma*velocity/c.
     * This converts momentum to SI units (or vice-versa) to write SI data
     * to file. For normalized units, it converts it to the normalized momentum */
    void ConvertUnits (ConvertDirection convert_dir);
=======
>>>>>>> ef215e6d
private:
    std::string m_name; /**< name of the species */
    amrex::Real m_zmin; /**< Min longitudinal position of the can beam */
    amrex::Real m_zmax; /**< Max longitudinal position of the can beam */
    amrex::Real m_radius; /**< Radius of the can beam */
    amrex::IntVect m_ppc {1, 1, 1}; /**< Number of particles per cell in each direction */
    /** Average position of the Gaussian beam. Only used for a fixed-weight beam */
    amrex::RealVect m_position_mean {0., 0., 0.};
    /** Width of the Gaussian beam. Only used for a fixed-weight beam */
    amrex::RealVect m_position_std {0., 0., 0.};
    amrex::Real m_dx_per_dzeta {0.}; /**< tilt in x direction */
    amrex::Real m_dy_per_dzeta {0.}; /**< tilt in y direction */
    /** injection type, fixed_width or fixed_ppc */
    std::string m_injection_type;
    int m_num_particles; /**< Number of particles for fixed-weigth Gaussian beam */
    amrex::Real m_total_charge; /**< Total beam charge for fixed-weight Gaussian beam */
    amrex::Real m_density; /**< Peak density for fixed-weight Gaussian beam */
    amrex::Real m_min_density {0.}; /**< minimum density at which beam particles are generated */
    bool m_do_symmetrize {0}; /**< Option to symmetrize the beam */
    /** Density of plasma to convert from_file beam to normalized units */
    amrex::Real m_plasma_density;
    std::string m_input_file; /**< Path to bean input file */
    /** Coordinates used in input file, are converted to Hipace Coordinates x y z respectively */
    amrex::Array<std::string, AMREX_SPACEDIM> m_file_coordinates_xyz;
    int m_num_iteration {0}; /**< the iteration of the openPMD beam */
    std::string m_species_name ; /**< the name of the particle species in the beam file */
};

#endif<|MERGE_RESOLUTION|>--- conflicted
+++ resolved
@@ -91,19 +91,9 @@
     unsigned long long m_total_num_particles {0};
 
     unsigned long long get_total_num_particles () const {return m_total_num_particles;};
-<<<<<<< HEAD
 
     amrex::Long TotalNumberOfParticles (bool only_valid=true, bool only_local=false) const;
 
-    /** \brief Converts momenta from code convention (gamma * v) to SI (m * gamma * v) and vice-versa.
-     *
-     * Particle momentum is defined as gamma*velocity, which is neither
-     * SI mass*gamma*velocity nor normalized gamma*velocity/c.
-     * This converts momentum to SI units (or vice-versa) to write SI data
-     * to file. For normalized units, it converts it to the normalized momentum */
-    void ConvertUnits (ConvertDirection convert_dir);
-=======
->>>>>>> ef215e6d
 private:
     std::string m_name; /**< name of the species */
     amrex::Real m_zmin; /**< Min longitudinal position of the can beam */
