#include "Hipace.H"
#include "particles/deposition/BeamDepositCurrent.H"
#include "particles/deposition/PlasmaDepositCurrent.H"
#include "utils/HipaceProfilerWrapper.H"
#include "particles/pusher/PlasmaParticleAdvance.H"
#include "particles/pusher/BeamParticleAdvance.H"
#include "particles/BinSort.H"
#include "utils/IOUtil.H"

#include <AMReX_PlotFileUtil.H>
#include <AMReX_ParmParse.H>
#include <AMReX_IntVect.H>

#include <algorithm>
#include <memory>

#ifdef AMREX_USE_MPI
namespace {
    constexpr int comm_z_tag = 1000;
    constexpr int pcomm_z_tag = 1001;
}
#endif

Hipace* Hipace::m_instance = nullptr;

int Hipace::m_max_step = 0;
amrex::Real Hipace::m_dt = 0.0;
bool Hipace::m_normalized_units = false;
amrex::Real Hipace::m_physical_time = 0.0;
int Hipace::m_verbose = 0;
int Hipace::m_depos_order_xy = 2;
int Hipace::m_depos_order_z = 0;
amrex::Real Hipace::m_predcorr_B_error_tolerance = 4e-2;
int Hipace::m_predcorr_max_iterations = 30;
amrex::Real Hipace::m_predcorr_B_mixing_factor = 0.05;
bool Hipace::m_do_device_synchronize = false;
int Hipace::m_beam_injection_cr = 1;
amrex::Real Hipace::m_external_ExmBy_slope = 0.;
amrex::Real Hipace::m_external_Ez_slope = 0.;
amrex::Real Hipace::m_external_Ez_uniform = 0.;

Hipace&
Hipace::GetInstance ()
{
    if (!m_instance) {
        m_instance = new Hipace();
    }
    return *m_instance;
}

Hipace::Hipace () :
    m_fields(this),
    m_multi_beam(this),
    m_plasma_container(this)
{
    m_instance = this;

    amrex::ParmParse pp;// Traditionally, max_step and stop_time do not have prefix.
    pp.query("max_step", m_max_step);

    amrex::ParmParse pph("hipace");
    pph.query("normalized_units", m_normalized_units);
    if (m_normalized_units){
        m_phys_const = make_constants_normalized();
    } else {
        m_phys_const = make_constants_SI();
    }
    pph.query("dt", m_dt);
    pph.query("verbose", m_verbose);
    pph.query("numprocs_x", m_numprocs_x);
    pph.query("numprocs_y", m_numprocs_y);
    pph.query("grid_size_z", m_grid_size_z);
    pph.query("depos_order_xy", m_depos_order_xy);
    pph.query("depos_order_z", m_depos_order_z);
    pph.query("predcorr_B_error_tolerance", m_predcorr_B_error_tolerance);
    pph.query("predcorr_max_iterations", m_predcorr_max_iterations);
    pph.query("predcorr_B_mixing_factor", m_predcorr_B_mixing_factor);
    pph.query("output_period", m_output_period);
    AMREX_ALWAYS_ASSERT_WITH_MESSAGE(m_output_period != 0,
                                     "To avoid output, please use output_period = -1.");
    pph.query("beam_injection_cr", m_beam_injection_cr);
    m_numprocs_z = amrex::ParallelDescriptor::NProcs() / (m_numprocs_x*m_numprocs_y);
    AMREX_ALWAYS_ASSERT_WITH_MESSAGE(m_numprocs_x*m_numprocs_y*m_numprocs_z
                                     == amrex::ParallelDescriptor::NProcs(),
                                     "Check hipace.numprocs_x and hipace.numprocs_y");
    pph.query("do_device_synchronize", m_do_device_synchronize);
    pph.query("external_ExmBy_slope", m_external_ExmBy_slope);
    pph.query("external_Ez_slope", m_external_Ez_slope);
    pph.query("external_Ez_uniform", m_external_Ez_uniform);

#ifdef AMREX_USE_MPI
    int myproc = amrex::ParallelDescriptor::MyProc();
    m_rank_z = myproc/(m_numprocs_x*m_numprocs_y);
    MPI_Comm_split(amrex::ParallelDescriptor::Communicator(), m_rank_z, myproc, &m_comm_xy);
    MPI_Comm_rank(m_comm_xy, &m_rank_xy);
    MPI_Comm_split(amrex::ParallelDescriptor::Communicator(), m_rank_xy, myproc, &m_comm_z);
#endif
}

Hipace::~Hipace ()
{
#ifdef AMREX_USE_MPI
    NotifyFinish();
    MPI_Comm_free(&m_comm_xy);
    MPI_Comm_free(&m_comm_z);
#endif
}

void
Hipace::DefineSliceGDB (const amrex::BoxArray& ba, const amrex::DistributionMapping& dm)
{
    std::map<int,amrex::Vector<amrex::Box> > boxes;
    for (int i = 0; i < ba.size(); ++i) {
        int rank = dm[i];
        if (InSameTransverseCommunicator(rank)) {
            boxes[rank].push_back(ba[i]);
        }
    }

    // We assume each process may have multiple Boxes longitude direction, but only one Box in the
    // transverse direction.  The union of all Boxes on a process is rectangular.  The slice
    // BoxArray therefore has one Box per process.  The Boxes in the slice BoxArray have one cell in
    // the longitude direction.  We will use the lowest longitude index in each process to construct
    // the Boxes.  These Boxes do not have any overlaps. Transversely, there are no gaps between
    // them.

    amrex::BoxList bl;
    amrex::Vector<int> procmap;
    for (auto const& kv : boxes) {
        int const iproc = kv.first;
        auto const& boxes_i = kv.second;
        AMREX_ALWAYS_ASSERT_WITH_MESSAGE(boxes_i.size() > 0,
                                         "We assume each process has at least one Box");
        amrex::Box bx = boxes_i[0];
        for (int j = 1; j < boxes_i.size(); ++j) {
            amrex::Box const& bxj = boxes_i[j];
            for (int idim = 0; idim < Direction::z; ++idim) {
                AMREX_ALWAYS_ASSERT(bxj.smallEnd(idim) == bx.smallEnd(idim));
                AMREX_ALWAYS_ASSERT(bxj.bigEnd(idim) == bx.bigEnd(idim));
                if (bxj.smallEnd(Direction::z) < bx.smallEnd(Direction::z)) {
                    bx = bxj;
                }
            }
        }
        bx.setBig(Direction::z, bx.smallEnd(Direction::z));
        bl.push_back(bx);
        procmap.push_back(iproc);
    }

    // Slice BoxArray
    m_slice_ba = amrex::BoxArray(std::move(bl));

    // Slice DistributionMapping
    m_slice_dm = amrex::DistributionMapping(std::move(procmap));

    // Slice Geometry
    constexpr int lev = 0;
    const int dir = AMREX_SPACEDIM-1;
    // Set the lo and hi of domain and probdomain in the z direction
    amrex::RealBox tmp_probdom = Geom(lev).ProbDomain();
    amrex::Box tmp_dom = Geom(lev).Domain();
    const amrex::Real dx = Geom(lev).CellSize(dir);
    const amrex::Real hi = Geom(lev).ProbHi(dir);
    const amrex::Real lo = hi - dx;
    tmp_probdom.setLo(dir, lo);
    tmp_probdom.setHi(dir, hi);
    tmp_dom.setSmall(dir, 0);
    tmp_dom.setBig(dir, 0);
    m_slice_geom = amrex::Geometry(
        tmp_dom, tmp_probdom, Geom(lev).Coord(), Geom(lev).isPeriodic());
}

bool
Hipace::InSameTransverseCommunicator (int rank) const
{
    return rank/(m_numprocs_x*m_numprocs_y) == m_rank_z;
}

void
Hipace::InitData ()
{
    HIPACE_PROFILE("Hipace::InitData()");
    amrex::Vector<amrex::IntVect> new_max_grid_size;
    for (int ilev = 0; ilev <= maxLevel(); ++ilev) {
        amrex::IntVect mgs = maxGridSize(ilev);
        mgs[0] = mgs[1] = 1024000000; // disable domain decomposition in x and y directions
        new_max_grid_size.push_back(mgs);
    }
    SetMaxGridSize(new_max_grid_size);

    AmrCore::InitFromScratch(0.0); // function argument is time
    constexpr int lev = 0;
    m_multi_beam.InitData(geom[0]);
    m_plasma_container.SetParticleBoxArray(lev, m_slice_ba);
    m_plasma_container.SetParticleDistributionMap(lev, m_slice_dm);
    m_plasma_container.SetParticleGeometry(lev, m_slice_geom);
    m_plasma_container.InitData();

#ifdef AMREX_USE_MPI
    #ifdef HIPACE_USE_OPENPMD
    // receive and pass the number of beam particles to share the offset for openPMD IO
    m_multi_beam.WaitNumParticles(m_comm_z);
    m_multi_beam.NotifyNumParticles(m_comm_z);
    #endif
#endif
}

void
Hipace::MakeNewLevelFromScratch (
    int lev, amrex::Real /*time*/, const amrex::BoxArray& ba, const amrex::DistributionMapping&)
{
    AMREX_ALWAYS_ASSERT(lev == 0);

    // We are going to ignore the DistributionMapping argument and build our own.
    amrex::DistributionMapping dm;
    {
        const amrex::IntVect ncells_global = Geom(0).Domain().length();
        const amrex::IntVect box_size = ba[0].length();  // Uniform box size
        const int nboxes_x = m_numprocs_x;
        const int nboxes_y = m_numprocs_y;
        const int nboxes_z = ncells_global[2] / box_size[2];
        AMREX_ALWAYS_ASSERT(static_cast<long>(nboxes_x) *
                            static_cast<long>(nboxes_y) *
                            static_cast<long>(nboxes_z) == ba.size());
        amrex::Vector<int> procmap;
        // Warning! If we need to do load balancing, we need to update this!
        const int nboxes_x_local = 1;
        const int nboxes_y_local = 1;
        const int nboxes_z_local = nboxes_z / m_numprocs_z;
        for (int k = 0; k < nboxes_z; ++k) {
            int rz = k/nboxes_z_local;
            for (int j = 0; j < nboxes_y; ++j) {
                int ry = j / nboxes_y_local;
                for (int i = 0; i < nboxes_x; ++i) {
                    int rx = i / nboxes_x_local;
                    procmap.push_back(rx+ry*m_numprocs_x+rz*(m_numprocs_x*m_numprocs_y));
                }
            }
        }
        dm.define(std::move(procmap));
    }
    SetDistributionMap(lev, dm); // Let AmrCore know
    DefineSliceGDB(ba, dm);
    m_fields.AllocData(lev, ba, dm, Geom(lev), m_slice_ba, m_slice_dm);
}

void
Hipace::PostProcessBaseGrids (amrex::BoxArray& ba0) const
{
    // This is called by AmrCore::InitFromScratch.
    // The BoxArray made by AmrCore is not what we want.  We will replace it with our own.
    const amrex::IntVect ncells_global = Geom(0).Domain().length();
    amrex::IntVect box_size{ncells_global[0] / m_numprocs_x,
                            ncells_global[1] / m_numprocs_y,
                            m_grid_size_z};
    AMREX_ALWAYS_ASSERT_WITH_MESSAGE(box_size[0]*m_numprocs_x == ncells_global[0],
                                     "# of cells in x-direction is not divisible by hipace.numprocs_x");
    AMREX_ALWAYS_ASSERT_WITH_MESSAGE(box_size[1]*m_numprocs_y == ncells_global[1],
                                     "# of cells in y-direction is not divisible by hipace.numprocs_y");

    if (box_size[2] == 0) {
        box_size[2] = ncells_global[2] / m_numprocs_z;
    }

    const int nboxes_x = m_numprocs_x;
    const int nboxes_y = m_numprocs_y;
    const int nboxes_z = ncells_global[2] / box_size[2];
    AMREX_ALWAYS_ASSERT_WITH_MESSAGE(box_size[2]*nboxes_z == ncells_global[2],
                                     "# of cells in z-direction is not divisible by # of boxes");

    amrex::BoxList bl;
    for (int k = 0; k < nboxes_z; ++k) {
        for (int j = 0; j < nboxes_y; ++j) {
            for (int i = 0; i < nboxes_x; ++i) {
                amrex::IntVect lo = amrex::IntVect(i,j,k)*box_size;
                amrex::IntVect hi = amrex::IntVect(i+1,j+1,k+1)*box_size - 1;
                bl.push_back(amrex::Box(lo,hi));
            }
        }
    }

    ba0 = amrex::BoxArray(std::move(bl));
}

void
Hipace::Evolve ()
{
    HIPACE_PROFILE("Hipace::Evolve()");
    const int rank = amrex::ParallelDescriptor::MyProc();
    int const lev = 0;
#ifdef HIPACE_USE_OPENPMD
    if (m_output_period > 0) m_openpmd_writer.InitDiagnostics();
#endif
    WriteDiagnostics(0);
    for (int step = 0; step < m_max_step; ++step)
    {
        /* calculate the adaptive time step before printout, so the ranks already print their new dt */
        m_adaptive_time_step.Calculate(m_dt, step, m_multi_beam, m_plasma_container, lev, m_comm_z);

        if (m_verbose>=1) std::cout<<"Rank "<<rank<<" started  step "<<step<<" with dt = "<<m_dt<<'\n';

        ResetAllQuantities(lev);

        Wait();

        amrex::MultiFab& fields = m_fields.getF(lev);

        /* Store charge density of (immobile) ions into WhichSlice::RhoIons */
        if (m_rank_z == m_numprocs_z-1){
            DepositCurrent(m_plasma_container, m_fields, WhichSlice::RhoIons,
                           false, false, false, true, geom[lev], lev);
        }

        // Loop over longitudinal boxes on this rank, from head to tail
        const amrex::Vector<int> index_array = fields.IndexArray();
        for (auto it = index_array.rbegin(); it != index_array.rend(); ++it)
        {
            const amrex::Box& bx = boxArray(lev)[*it];
            amrex::Vector<amrex::DenseBins<BeamParticleContainer::ParticleType>> bins;
            bins = m_multi_beam.findParticlesInEachSlice(lev, *it, bx, geom[lev]);

            for (int isl = bx.bigEnd(Direction::z); isl >= bx.smallEnd(Direction::z); --isl){
                SolveOneSlice(isl, lev, bins);
            };
        }
        if (amrex::ParallelDescriptor::NProcs() == 1) {
            m_multi_beam.Redistribute();
        } else {
            m_multi_beam.RedistributeSlice(lev);
            amrex::Print()<<"WARNING: In parallel runs, beam particles are only redistributed "
                            " transversely. \n";
        }

        /* Passing the adaptive time step info */
        m_adaptive_time_step.PassTimeStepInfo(step, m_comm_z);
        // Slices have already been shifted, so send
        // slices {2,3} from upstream to {2,3} in downstream.
        Notify();

#ifdef HIPACE_USE_OPENPMD
        WriteDiagnostics(step+1);
#else
        amrex::Print()<<"WARNING: In parallel runs, only openPMD supports dumping all time steps. \n";
#endif
        m_physical_time += m_dt;
    }
    // For consistency, decrement the physical time, so the last time step is like the others:
    // the time stored in the output file is the time for the fields. The beam is one time step
    // ahead.
    m_physical_time -= m_dt;
    WriteDiagnostics(m_max_step, true);
#ifdef HIPACE_USE_OPENPMD
    if (m_output_period > 0) m_openpmd_writer.reset();
#endif
}

void
Hipace::SolveOneSlice (int islice, int lev, amrex::Vector<amrex::DenseBins<BeamParticleContainer::ParticleType>>& bins)
{
    HIPACE_PROFILE("Hipace::SolveOneSlice()");
    // Between this push and the corresponding pop at the end of this
    // for loop, the parallelcontext is the transverse communicator
    amrex::ParallelContext::push(m_comm_xy);

    m_fields.getSlices(lev, WhichSlice::This).setVal(0.);

    AdvancePlasmaParticles(m_plasma_container, m_fields, geom[lev],
                           false, true, false, false, lev);

    m_plasma_container.RedistributeSlice(lev);
    amrex::MultiFab rho(m_fields.getSlices(lev, WhichSlice::This), amrex::make_alias,
                        Comps[WhichSlice::This]["rho"], 1);

    DepositCurrent(m_plasma_container, m_fields, WhichSlice::This, false, true,
                   true, true, geom[lev], lev);
    m_fields.AddRhoIons(lev);

    // need to exchange jx jy jz rho
    amrex::MultiFab j_slice(m_fields.getSlices(lev, WhichSlice::This),
                            amrex::make_alias, Comps[WhichSlice::This]["jx"], 4);
    j_slice.FillBoundary(Geom(lev).periodicity());

    m_fields.SolvePoissonExmByAndEypBx(Geom(lev), m_comm_xy, lev);

    m_grid_current.DepositCurrentSlice(m_fields, geom[lev], lev, islice);
    m_multi_beam.DepositCurrentSlice(m_fields, geom[lev], lev, islice, bins);

    j_slice.FillBoundary(Geom(lev).periodicity());

    m_fields.SolvePoissonEz(Geom(lev),lev);
    m_fields.SolvePoissonBz(Geom(lev), lev);

    /* Modifies Bx and By in the current slice
     * and the force terms of the plasma particles
     */
    PredictorCorrectorLoopToSolveBxBy(islice, lev);

    // Push beam particles
    m_multi_beam.AdvanceBeamParticlesSlice(m_fields, geom[lev], lev, islice, bins);

    m_fields.FillDiagnostics(lev, islice);

    m_fields.ShiftSlices(lev);

    // After this, the parallel context is the full 3D communicator again
    amrex::ParallelContext::pop();
}

void
Hipace::ResetAllQuantities (int lev)
{
    HIPACE_PROFILE("Hipace::ResetAllQuantities()");
    ResetPlasmaParticles(m_plasma_container, lev, true);

    for (int islice=0; islice<WhichSlice::N; islice++) {
        m_fields.getSlices(lev, islice).setVal(0.);
    }
}

void
Hipace::PredictorCorrectorLoopToSolveBxBy (const int islice, const int lev)
{
    HIPACE_PROFILE("Hipace::PredictorCorrectorLoopToSolveBxBy()");

    amrex::Real relative_Bfield_error_prev_iter = 1.0;
    amrex::Real relative_Bfield_error = m_fields.ComputeRelBFieldError(
        m_fields.getSlices(lev, WhichSlice::Previous1),
        m_fields.getSlices(lev, WhichSlice::Previous1),
        m_fields.getSlices(lev, WhichSlice::Previous2),
        m_fields.getSlices(lev, WhichSlice::Previous2),
        Comps[WhichSlice::Previous1]["Bx"], Comps[WhichSlice::Previous1]["By"],
        Comps[WhichSlice::Previous2]["Bx"], Comps[WhichSlice::Previous2]["By"],
        Geom(lev), lev);

    /* Guess Bx and By */
    m_fields.InitialBfieldGuess(relative_Bfield_error, m_predcorr_B_error_tolerance, lev);
    amrex::ParallelContext::push(m_comm_xy);
     // exchange ExmBy EypBx Ez Bx By Bz
    m_fields.getSlices(lev, WhichSlice::This).FillBoundary(Geom(lev).periodicity());
    amrex::ParallelContext::pop();

    /* creating temporary Bx and By arrays for the current and previous iteration */
    amrex::MultiFab Bx_iter(m_fields.getSlices(lev, WhichSlice::This).boxArray(),
                            m_fields.getSlices(lev, WhichSlice::This).DistributionMap(), 1,
                            m_fields.getSlices(lev, WhichSlice::This).nGrowVect());
    amrex::MultiFab By_iter(m_fields.getSlices(lev, WhichSlice::This).boxArray(),
                            m_fields.getSlices(lev, WhichSlice::This).DistributionMap(), 1,
                            m_fields.getSlices(lev, WhichSlice::This).nGrowVect());
    Bx_iter.setVal(0.0);
    By_iter.setVal(0.0);
    amrex::MultiFab Bx_prev_iter(m_fields.getSlices(lev, WhichSlice::This).boxArray(),
                                 m_fields.getSlices(lev, WhichSlice::This).DistributionMap(), 1,
                                 m_fields.getSlices(lev, WhichSlice::This).nGrowVect());
    amrex::MultiFab::Copy(Bx_prev_iter, m_fields.getSlices(lev, WhichSlice::This),
                          Comps[WhichSlice::This]["Bx"], 0, 1, 0);
    amrex::MultiFab By_prev_iter(m_fields.getSlices(lev, WhichSlice::This).boxArray(),
                                 m_fields.getSlices(lev, WhichSlice::This).DistributionMap(), 1,
                                 m_fields.getSlices(lev, WhichSlice::This).nGrowVect());
    amrex::MultiFab::Copy(By_prev_iter, m_fields.getSlices(lev, WhichSlice::This),
                          Comps[WhichSlice::This]["By"], 0, 1, 0);

    /* creating aliases to the current in the next slice.
     * This needs to be reset after each push to the next slice */
    amrex::MultiFab jx_next(m_fields.getSlices(lev, WhichSlice::Next),
                            amrex::make_alias, Comps[WhichSlice::Next]["jx"], 1);
    amrex::MultiFab jy_next(m_fields.getSlices(lev, WhichSlice::Next),
                            amrex::make_alias, Comps[WhichSlice::Next]["jy"], 1);


    /* shift force terms, update force terms using guessed Bx and By */
    AdvancePlasmaParticles(m_plasma_container, m_fields, geom[lev],
                           false, false, true, true, lev);

    /* Begin of predictor corrector loop  */
    int i_iter = 0;
    /* resetting the initial B-field error for mixing between iterations */
    relative_Bfield_error = 1.0;
    while (( relative_Bfield_error > m_predcorr_B_error_tolerance )
           && ( i_iter < m_predcorr_max_iterations ))
    {
        i_iter++;
        /* Push particles to the next slice */
        AdvancePlasmaParticles(m_plasma_container, m_fields, geom[lev],
                               true, true, false, false, lev);
        m_plasma_container.RedistributeSlice(lev);

        /* deposit current to next slice */
        DepositCurrent(m_plasma_container, m_fields, WhichSlice::Next, true,
                       true, false, false, geom[lev], lev);
        amrex::ParallelContext::push(m_comm_xy);
        // need to exchange jx jy jz rho
        amrex::MultiFab j_slice_next(m_fields.getSlices(lev, WhichSlice::Next),
                                     amrex::make_alias, Comps[WhichSlice::Next]["jx"], 4);
        j_slice_next.FillBoundary(Geom(lev).periodicity());
        amrex::ParallelContext::pop();

        /* Calculate Bx and By */
        m_fields.SolvePoissonBx(Bx_iter, Geom(lev), lev);
        m_fields.SolvePoissonBy(By_iter, Geom(lev), lev);

        relative_Bfield_error = m_fields.ComputeRelBFieldError(
            m_fields.getSlices(lev, WhichSlice::This),
            m_fields.getSlices(lev, WhichSlice::This),
            Bx_iter, By_iter,
            Comps[WhichSlice::This]["Bx"], Comps[WhichSlice::This]["By"],
            0, 0, Geom(lev), lev);

        if (i_iter == 1) relative_Bfield_error_prev_iter = relative_Bfield_error;

        /* Mixing the calculated B fields to the actual B field and shifting iterated B fields */
        m_fields.MixAndShiftBfields(
            Bx_iter, Bx_prev_iter, Comps[WhichSlice::This]["Bx"], relative_Bfield_error,
            relative_Bfield_error_prev_iter, m_predcorr_B_mixing_factor, lev);
        m_fields.MixAndShiftBfields(
            By_iter, By_prev_iter, Comps[WhichSlice::This]["By"], relative_Bfield_error,
            relative_Bfield_error_prev_iter, m_predcorr_B_mixing_factor, lev);

        /* resetting current in the next slice to clean temporarily used current*/
        jx_next.setVal(0.);
        jy_next.setVal(0.);

        amrex::ParallelContext::push(m_comm_xy);
         // exchange Bx By
        m_fields.getSlices(lev, WhichSlice::This).FillBoundary(Geom(lev).periodicity());
        amrex::ParallelContext::pop();

        /* Update force terms using the calculated Bx and By */
        AdvancePlasmaParticles(m_plasma_container, m_fields, geom[lev],
                               false, false, true, false, lev);

        /* Shift relative_Bfield_error values */
        relative_Bfield_error_prev_iter = relative_Bfield_error;
    } /* end of predictor corrector loop */

    /* resetting the particle position after they have been pushed to the next slice */
    ResetPlasmaParticles(m_plasma_container, lev);

    if (relative_Bfield_error > 10. && m_predcorr_B_error_tolerance > 0.)
    {
        amrex::Abort("Predictor corrector loop diverged!\n"
                     "Re-try by adjusting the following paramters in the input script:\n"
                     "- lower mixing factor: hipace.predcorr_B_mixing_factor "
                     "(hidden default: 0.1) \n"
                     "- lower B field error tolerance: hipace.predcorr_B_error_tolerance"
                     " (hidden default: 0.04)\n"
                     "- higher number of iterations in the pred. cor. loop:"
                     "hipace.predcorr_max_iterations (hidden default: 5)\n"
                     "- higher longitudinal resolution");
    }
    if (m_verbose >= 2) amrex::Print()<<"islice: " << islice << " n_iter: "<<i_iter<<
                            " relative B field error: "<<relative_Bfield_error<< "\n";
}

void
Hipace::Wait ()
{
    HIPACE_PROFILE("Hipace::Wait()");
#ifdef AMREX_USE_MPI
    if (m_rank_z != m_numprocs_z-1) {
        {
        const int lev = 0;
        amrex::MultiFab& slice2 = m_fields.getSlices(lev, WhichSlice::Previous1);
        amrex::MultiFab& slice3 = m_fields.getSlices(lev, WhichSlice::Previous2);
        amrex::MultiFab& slice4 = m_fields.getSlices(lev, WhichSlice::RhoIons);
        // Note that there is only one local Box in slice multifab's boxarray.
        const int box_index = slice2.IndexArray()[0];
        amrex::Array4<amrex::Real> const& slice_fab2 = slice2.array(box_index);
        amrex::Array4<amrex::Real> const& slice_fab3 = slice3.array(box_index);
        amrex::Array4<amrex::Real> const& slice_fab4 = slice4.array(box_index);
        const amrex::Box& bx = slice2.boxArray()[box_index]; // does not include ghost cells
        const std::size_t nreals_valid_slice2 = bx.numPts()*slice_fab2.nComp();
        const std::size_t nreals_valid_slice3 = bx.numPts()*slice_fab3.nComp();
        const std::size_t nreals_valid_slice4 = bx.numPts()*slice_fab4.nComp();
        const std::size_t nreals_total =
            nreals_valid_slice2 + nreals_valid_slice3 + nreals_valid_slice4;
        auto recv_buffer = (amrex::Real*)amrex::The_Pinned_Arena()->alloc
            (sizeof(amrex::Real)*nreals_total);
        auto const buf2 = amrex::makeArray4(recv_buffer,
                                            bx, slice_fab2.nComp());
        auto const buf3 = amrex::makeArray4(recv_buffer+nreals_valid_slice2,
                                            bx, slice_fab3.nComp());
        auto const buf4 = amrex::makeArray4(recv_buffer+nreals_valid_slice2+nreals_valid_slice3,
                                            bx, slice_fab4.nComp());
        MPI_Status status;
        MPI_Recv(recv_buffer, nreals_total,
                 amrex::ParallelDescriptor::Mpi_typemap<amrex::Real>::type(),
                 m_rank_z+1, comm_z_tag, m_comm_z, &status);
        amrex::ParallelFor
            (bx, slice_fab2.nComp(), [=] AMREX_GPU_DEVICE (int i, int j, int k, int n) noexcept
             {
                 slice_fab2(i,j,k,n) = buf2(i,j,k,n);
             },
             bx, slice_fab3.nComp(), [=] AMREX_GPU_DEVICE (int i, int j, int k, int n) noexcept
             {
                 slice_fab3(i,j,k,n) = buf3(i,j,k,n);
             },
             bx, slice_fab4.nComp(), [=] AMREX_GPU_DEVICE (int i, int j, int k, int n) noexcept
             {
                 slice_fab4(i,j,k,n) = buf4(i,j,k,n);
             });

        amrex::Gpu::Device::synchronize();
        amrex::The_Pinned_Arena()->free(recv_buffer);
        }

        // Same thing for the plasma particles. Currently only one tile.
        {
            const int lev = 0;
            const amrex::Long np = m_plasma_container.m_num_exchange;
            const amrex::Long psize = m_plasma_container.superParticleSize();
            const amrex::Long buffer_size = psize*np;
            auto recv_buffer = (char*)amrex::The_Pinned_Arena()->alloc(buffer_size);

            MPI_Status status;
            MPI_Recv(recv_buffer, buffer_size,
                     amrex::ParallelDescriptor::Mpi_typemap<char>::type(),
                     m_rank_z+1, pcomm_z_tag, m_comm_z, &status);

            auto& ptile = m_plasma_container.DefineAndReturnParticleTile(lev, 0, 0);
            ptile.resize(np);
            const auto ptd = ptile.getParticleTileData();

            const amrex::Gpu::DeviceVector<int> comm_real(m_plasma_container.NumRealComps(), 1);
            const amrex::Gpu::DeviceVector<int> comm_int (m_plasma_container.NumIntComps(),  1);
            const auto p_comm_real = comm_real.data();
            const auto p_comm_int = comm_int.data();
#ifdef AMREX_USE_GPU
            if (amrex::Gpu::inLaunchRegion()) {
                int const np_per_block = 128;
                int const nblocks = (np+np_per_block-1)/np_per_block;
                std::size_t const shared_mem_bytes = np_per_block * psize;
                // NOTE - TODO DPC++
                amrex::launch(nblocks, np_per_block, shared_mem_bytes, amrex::Gpu::gpuStream(),
                [=] AMREX_GPU_DEVICE () noexcept
                {
                    amrex::Gpu::SharedMemory<char> gsm;
                    char* const shared = gsm.dataPtr();

                    // Copy packed data from recv_buffer (in pinned memory) to shared memory
                    const int i = blockDim.x*blockIdx.x+threadIdx.x;
                    const unsigned int m = threadIdx.x;
                    const unsigned int mend = amrex::min<unsigned int>(blockDim.x, np-blockDim.x*blockIdx.x);
                    for (unsigned int index = m;
                         index < mend*psize/sizeof(double); index += blockDim.x) {
                        const double *csrc = (double *)(recv_buffer+blockDim.x*blockIdx.x*psize);
                        double *cdest = (double *)shared;
                        cdest[index] = csrc[index];
                    }

                    __syncthreads();
                    // Unpack in shared memory, and move to device memory
                    if (i < np) {
                        ptd.unpackParticleData(shared, m*psize, i, p_comm_real, p_comm_int);
                    }
                });
            } else
#endif
            {
                for (int i = 0; i < np; ++i)
                {
                    ptd.unpackParticleData(recv_buffer, i*psize, i, p_comm_real, p_comm_int);
                }
            }

            amrex::Gpu::Device::synchronize();
            amrex::The_Pinned_Arena()->free(recv_buffer);
        }
    }
#endif
}

void
Hipace::Notify ()
{
    HIPACE_PROFILE("Hipace::Notify()");
    // Send from slices 2 and 3 (or main MultiFab's first two valid slabs) to receiver's slices 2
    // and 3.

#ifdef AMREX_USE_MPI
    if (m_rank_z != 0) {
        NotifyFinish(); // finish the previous send

        {
        const int lev = 0;
        const amrex::MultiFab& slice2 = m_fields.getSlices(lev, WhichSlice::Previous1);
        const amrex::MultiFab& slice3 = m_fields.getSlices(lev, WhichSlice::Previous2);
        const amrex::MultiFab& slice4 = m_fields.getSlices(lev, WhichSlice::RhoIons);
        // Note that there is only one local Box in slice multifab's boxarray.
        const int box_index = slice2.IndexArray()[0];
        amrex::Array4<amrex::Real const> const& slice_fab2 = slice2.array(box_index);
        amrex::Array4<amrex::Real const> const& slice_fab3 = slice3.array(box_index);
        amrex::Array4<amrex::Real const> const& slice_fab4 = slice4.array(box_index);
        const amrex::Box& bx = slice2.boxArray()[box_index]; // does not include ghost cells
        const std::size_t nreals_valid_slice2 = bx.numPts()*slice_fab2.nComp();
        const std::size_t nreals_valid_slice3 = bx.numPts()*slice_fab3.nComp();
        const std::size_t nreals_valid_slice4 = bx.numPts()*slice_fab4.nComp();
        const std::size_t nreals_total =
            nreals_valid_slice2 + nreals_valid_slice3 + nreals_valid_slice4;
        m_send_buffer = (amrex::Real*)amrex::The_Pinned_Arena()->alloc
            (sizeof(amrex::Real)*nreals_total);
        auto const buf2 = amrex::makeArray4(m_send_buffer,
                                            bx, slice_fab2.nComp());
        auto const buf3 = amrex::makeArray4(m_send_buffer+nreals_valid_slice2,
                                            bx, slice_fab3.nComp());
        auto const buf4 = amrex::makeArray4(m_send_buffer+nreals_valid_slice2+nreals_valid_slice3,
                                            bx, slice_fab4.nComp());
        amrex::ParallelFor
            (bx, slice_fab2.nComp(), [=] AMREX_GPU_DEVICE (int i, int j, int k, int n) noexcept
             {
                 buf2(i,j,k,n) = slice_fab2(i,j,k,n);
             },
             bx, slice_fab3.nComp(), [=] AMREX_GPU_DEVICE (int i, int j, int k, int n) noexcept
             {
                 buf3(i,j,k,n) = slice_fab3(i,j,k,n);
             },
             bx, slice_fab4.nComp(), [=] AMREX_GPU_DEVICE (int i, int j, int k, int n) noexcept
             {
                 buf4(i,j,k,n) = slice_fab4(i,j,k,n);
             });

        amrex::Gpu::Device::synchronize();
        MPI_Isend(m_send_buffer, nreals_total,
                  amrex::ParallelDescriptor::Mpi_typemap<amrex::Real>::type(),
                  m_rank_z-1, comm_z_tag, m_comm_z, &m_send_request);
        }

        // Same thing for the plasma particles. Currently only one tile.
        {
            const int lev = 0;
            const amrex::Long np = m_plasma_container.m_num_exchange;
            const amrex::Long psize = m_plasma_container.superParticleSize();
            const amrex::Long buffer_size = psize*np;
            m_psend_buffer = (char*)amrex::The_Pinned_Arena()->alloc(buffer_size);

            const auto& ptile = m_plasma_container.ParticlesAt(lev, 0, 0);
            const auto ptd = ptile.getConstParticleTileData();

            const amrex::Gpu::DeviceVector<int> comm_real(m_plasma_container.NumRealComps(), 1);
            const amrex::Gpu::DeviceVector<int> comm_int (m_plasma_container.NumIntComps(),  1);
            const auto p_comm_real = comm_real.data();
            const auto p_comm_int = comm_int.data();
            const auto p_psend_buffer = m_psend_buffer;
#ifdef AMREX_USE_GPU
            if (amrex::Gpu::inLaunchRegion()) {
                const int np_per_block = 128;
                const int nblocks = (np+np_per_block-1)/np_per_block;
                const std::size_t shared_mem_bytes = np_per_block * psize;
                // NOTE - TODO DPC++
                amrex::launch(nblocks, np_per_block, shared_mem_bytes, amrex::Gpu::gpuStream(),
                [=] AMREX_GPU_DEVICE () noexcept
                {
                    amrex::Gpu::SharedMemory<char> gsm;
                    char* const shared = gsm.dataPtr();

                    // Pack particles from device memory to shared memory
                    const int i = blockDim.x*blockIdx.x+threadIdx.x;
                    const unsigned int m = threadIdx.x;
                    const unsigned int mend = amrex::min<unsigned int>(blockDim.x, np-blockDim.x*blockIdx.x);
                    if (i < np) {
                        ptd.packParticleData(shared, i, m*psize, p_comm_real, p_comm_int);
                    }

                    __syncthreads();

                    // Copy packed particles from shared memory to psend_buffer in pinned memory
                    for (unsigned int index = m;
                         index < mend*psize/sizeof(double); index += blockDim.x) {
                        const double *csrc = (double *)shared;
                        double *cdest = (double *)(p_psend_buffer+blockDim.x*blockIdx.x*psize);
                        cdest[index] = csrc[index];
                    }
                });
            } else
#endif
            {
                for (int i = 0; i < np; ++i)
                {
                    ptd.packParticleData(p_psend_buffer, i, i*psize, p_comm_real, p_comm_int);
                }
            }

            amrex::Gpu::Device::synchronize();
            MPI_Isend(m_psend_buffer, buffer_size,
                      amrex::ParallelDescriptor::Mpi_typemap<char>::type(),
                      m_rank_z-1, pcomm_z_tag, m_comm_z, &m_psend_request);
        }
    }
#endif
}

void
Hipace::NotifyFinish ()
{
#ifdef AMREX_USE_MPI
    if (m_rank_z != 0) {
        if (m_send_buffer) {
            MPI_Status status;
            MPI_Wait(&m_send_request, &status);
            amrex::The_Pinned_Arena()->free(m_send_buffer);
            m_send_buffer = nullptr;
        }
        if (m_psend_buffer) {
            MPI_Status status;
            MPI_Wait(&m_psend_request, &status);
            amrex::The_Pinned_Arena()->free(m_psend_buffer);
            m_psend_buffer = nullptr;
        }
    }
#endif
}

void
Hipace::WriteDiagnostics (int output_step, bool force_output)
{
    HIPACE_PROFILE("Hipace::WriteDiagnostics()");

    // Dump before first and after last step, and every m_output_period steps in-between
    if (m_output_period < 0 ||
        (!force_output && output_step % m_output_period != 0) ||
        output_step == m_last_output_dumped) return;

    // Store this dump iteration
    m_last_output_dumped = output_step;

    // Write fields
    const std::string filename = amrex::Concatenate("plt", output_step);
    // assumption: same order as in struct enum Field Comps
    const amrex::Vector< std::string > varnames = m_fields.getDiagComps();

    amrex::Vector<std::string> rfs;

#ifdef HIPACE_USE_OPENPMD
    constexpr int lev = 0;
    m_openpmd_writer.WriteDiagnostics(m_fields.getDiagF(), m_multi_beam, m_fields.getDiagGeom(),
<<<<<<< HEAD
                                      m_physical_time, output_step, lev, m_fields.getDiagSliceDir(),
                                      varnames, geom[lev]);
=======
                        m_physical_time, output_step, lev, m_fields.getDiagSliceDir(), varnames);
>>>>>>> 11523c24
#else
    constexpr int nlev = 1;
    const amrex::IntVect local_ref_ratio {1, 1, 1};

    amrex::WriteMultiLevelPlotfile(
        filename, nlev, amrex::GetVecOfConstPtrs(m_fields.getDiagF()), varnames,
        m_fields.getDiagGeom(), m_physical_time, {output_step}, {local_ref_ratio},
        "HyperCLaw-V1.1", "Level_", "Cell", rfs);

    // Write beam particles
    m_multi_beam.WritePlotFile(filename);
#endif
}<|MERGE_RESOLUTION|>--- conflicted
+++ resolved
@@ -832,12 +832,8 @@
 #ifdef HIPACE_USE_OPENPMD
     constexpr int lev = 0;
     m_openpmd_writer.WriteDiagnostics(m_fields.getDiagF(), m_multi_beam, m_fields.getDiagGeom(),
-<<<<<<< HEAD
                                       m_physical_time, output_step, lev, m_fields.getDiagSliceDir(),
                                       varnames, geom[lev]);
-=======
-                        m_physical_time, output_step, lev, m_fields.getDiagSliceDir(), varnames);
->>>>>>> 11523c24
 #else
     constexpr int nlev = 1;
     const amrex::IntVect local_ref_ratio {1, 1, 1};
