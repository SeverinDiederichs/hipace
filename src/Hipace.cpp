#include "Hipace.H"
#include "particles/deposition/BeamDepositCurrent.H"
#include "particles/deposition/PlasmaDepositCurrent.H"
#include "HipaceProfilerWrapper.H"
#include "particles/pusher/PlasmaParticleAdvance.H"
#include "particles/BinSort.H"

#include <AMReX_PlotFileUtil.H>
#include <AMReX_ParmParse.H>

#ifdef AMREX_USE_MPI
namespace {
    constexpr int comm_z_tag = 1000;
}
#endif

Hipace* Hipace::m_instance = nullptr;

bool Hipace::m_normalized_units = false;
int Hipace::m_verbose = 0;
int Hipace::m_depos_order_xy = 2;
int Hipace::m_depos_order_z = 0;
amrex::Real Hipace::m_predcorr_B_error_tolerance = 4e-2;
int Hipace::m_predcorr_max_iterations = 5;
amrex::Real Hipace::m_predcorr_B_mixing_factor = 0.1;
bool Hipace::m_slice_deposition = false;
bool Hipace::m_3d_on_host = false;
bool Hipace::m_do_device_synchronize = false;

Hipace&
Hipace::GetInstance ()
{
    if (!m_instance) {
        m_instance = new Hipace();
    }
    return *m_instance;
}

Hipace::Hipace () :
    m_fields(this),
    m_beam_container(this),
    m_plasma_container(this)
{
    m_instance = this;

    amrex::ParmParse pp;// Traditionally, max_step and stop_time do not have prefix.
    pp.query("max_step", m_max_step);

    amrex::ParmParse pph("hipace");
    pph.query("normalized_units", m_normalized_units);
    if (m_normalized_units){
        m_phys_const = make_constants_normalized();
    } else {
        m_phys_const = make_constants_SI();
    }
    pph.query("verbose", m_verbose);
    pph.query("numprocs_x", m_numprocs_x);
    pph.query("numprocs_y", m_numprocs_y);
    pph.query("grid_size_z", m_grid_size_z);
    pph.query("depos_order_xy", m_depos_order_xy);
    pph.query("depos_order_z", m_depos_order_z);
    pph.query("predcorr_B_error_tolerance", m_predcorr_B_error_tolerance);
    pph.query("predcorr_max_iterations", m_predcorr_max_iterations);
    pph.query("predcorr_B_mixing_factor", m_predcorr_B_mixing_factor);
    pph.query("output_period", m_output_period);
    pph.query("slice_deposition", m_slice_deposition);
    pph.query("3d_on_host", m_3d_on_host);
    if (m_3d_on_host) AMREX_ALWAYS_ASSERT(m_slice_deposition);
    m_numprocs_z = amrex::ParallelDescriptor::NProcs() / (m_numprocs_x*m_numprocs_y);
    AMREX_ALWAYS_ASSERT_WITH_MESSAGE(m_numprocs_x*m_numprocs_y*m_numprocs_z
                                     == amrex::ParallelDescriptor::NProcs(),
                                     "Check hipace.numprocs_x and hipace.numprocs_y");
    pph.query("do_device_synchronize", m_do_device_synchronize);

#ifdef AMREX_USE_MPI
    int myproc = amrex::ParallelDescriptor::MyProc();
    m_rank_z = myproc/(m_numprocs_x*m_numprocs_y);
    MPI_Comm_split(amrex::ParallelDescriptor::Communicator(), m_rank_z, myproc, &m_comm_xy);
    MPI_Comm_rank(m_comm_xy, &m_rank_xy);
    MPI_Comm_split(amrex::ParallelDescriptor::Communicator(), m_rank_xy, myproc, &m_comm_z);
#endif
}

Hipace::~Hipace ()
{
#ifdef AMREX_USE_MPI
    NotifyFinish();
    MPI_Comm_free(&m_comm_xy);
    MPI_Comm_free(&m_comm_z);
#endif
}

bool
Hipace::InSameTransverseCommunicator (int rank) const
{
    return rank/(m_numprocs_x*m_numprocs_y) == m_rank_z;
}

void
Hipace::InitData ()
{
    HIPACE_PROFILE("Hipace::InitData()");
    amrex::Vector<amrex::IntVect> new_max_grid_size;
    for (int ilev = 0; ilev <= maxLevel(); ++ilev) {
        amrex::IntVect mgs = maxGridSize(ilev);
        mgs[0] = mgs[1] = 1024000000; // disable domain decomposition in x and y directions
        new_max_grid_size.push_back(mgs);
    }
    SetMaxGridSize(new_max_grid_size);

    AmrCore::InitFromScratch(0.0); // function argument is time
    m_beam_container.InitData(geom[0]);
    m_plasma_container.InitData(geom[0]);
}

void
Hipace::MakeNewLevelFromScratch (
    int lev, amrex::Real /*time*/, const amrex::BoxArray& ba, const amrex::DistributionMapping&)
{
    AMREX_ALWAYS_ASSERT(lev == 0);

    // We are going to ignore the DistributionMapping argument and build our own.
    amrex::DistributionMapping dm;
    {
        const amrex::IntVect ncells_global = Geom(0).Domain().length();
        const amrex::IntVect box_size = ba[0].length();  // Uniform box size
        const int nboxes_x = m_numprocs_x;
        const int nboxes_y = m_numprocs_y;
        const int nboxes_z = ncells_global[2] / box_size[2];
        AMREX_ALWAYS_ASSERT(static_cast<long>(nboxes_x) *
                            static_cast<long>(nboxes_y) *
                            static_cast<long>(nboxes_z) == ba.size());
        amrex::Vector<int> procmap;
        // Warning! If we need to do load balancing, we need to update this!
        const int nboxes_x_local = 1;
        const int nboxes_y_local = 1;
        const int nboxes_z_local = nboxes_z / m_numprocs_z;
        for (int k = 0; k < nboxes_z; ++k) {
            int rz = k/nboxes_z_local;
            for (int j = 0; j < nboxes_y; ++j) {
                int ry = j / nboxes_y_local;
                for (int i = 0; i < nboxes_x; ++i) {
                    int rx = i / nboxes_x_local;
                    procmap.push_back(rx+ry*m_numprocs_x+rz*(m_numprocs_x*m_numprocs_y));
                }
            }
        }
        dm.define(std::move(procmap));
    }
    SetDistributionMap(lev, dm); // Let AmrCore know

    m_fields.AllocData(lev, ba, dm, Geom(lev));

}

void
Hipace::PostProcessBaseGrids (amrex::BoxArray& ba0) const
{
    // This is called by AmrCore::InitFromScratch.
    // The BoxArray made by AmrCore is not what we want.  We will replace it with our own.
    const amrex::IntVect ncells_global = Geom(0).Domain().length();
    amrex::IntVect box_size{ncells_global[0] / m_numprocs_x,
                            ncells_global[1] / m_numprocs_y,
                            m_grid_size_z};
    AMREX_ALWAYS_ASSERT_WITH_MESSAGE(box_size[0]*m_numprocs_x == ncells_global[0],
                                     "# of cells in x-direction is not divisible by hipace.numprocs_x");
    AMREX_ALWAYS_ASSERT_WITH_MESSAGE(box_size[1]*m_numprocs_y == ncells_global[1],
                                     "# of cells in y-direction is not divisible by hipace.numprocs_y");

    if (box_size[2] == 0) {
        box_size[2] = ncells_global[2] / m_numprocs_z;
    }

    const int nboxes_x = m_numprocs_x;
    const int nboxes_y = m_numprocs_y;
    const int nboxes_z = ncells_global[2] / box_size[2];
    AMREX_ALWAYS_ASSERT_WITH_MESSAGE(box_size[2]*nboxes_z == ncells_global[2],
                                     "# of cells in z-direction is not divisible by # of boxes");

    amrex::BoxList bl;
    for (int k = 0; k < nboxes_z; ++k) {
        for (int j = 0; j < nboxes_y; ++j) {
            for (int i = 0; i < nboxes_x; ++i) {
                amrex::IntVect lo = amrex::IntVect(i,j,k)*box_size;
                amrex::IntVect hi = amrex::IntVect(i+1,j+1,k+1)*box_size - 1;
                bl.push_back(amrex::Box(lo,hi));
            }
        }
    }

    ba0 = amrex::BoxArray(std::move(bl));
}

void
Hipace::Evolve ()
{
    HIPACE_PROFILE("Hipace::Evolve()");
    int const lev = 0;
    WriteDiagnostics(0);
    for (int step = 0; step < m_max_step; ++step)
    {
        const int rank = amrex::ParallelDescriptor::MyProc();
        Wait();
        if (m_verbose>=1) std::cout<<"Rank "<<rank<<" started  step "<<step<<'\n';

        ResetAllQuantities(lev);

        amrex::MultiFab& fields = m_fields.getF(lev);

        if (!m_slice_deposition) DepositCurrent(m_beam_container, m_fields, geom[lev], lev);

        /* Deposit the current of (immobile) plasma ions */
        DepositCurrent(m_plasma_container, m_fields, WhichSlice::RhoIons,
                       false, false, false, true, geom[lev], lev);

        // Loop over longitudinal boxes on this rank, from head to tail
        const amrex::Vector<int> index_array = fields.IndexArray();
        for (auto it = index_array.rbegin(); it != index_array.rend(); ++it)
        {
            const amrex::Box& bx = fields.box(*it);
            amrex::DenseBins<BeamParticleContainer::ParticleType> bins;
            if (m_slice_deposition) bins = findParticlesInEachSlice(
                lev, *it, bx, m_beam_container, geom[lev]);

            // Loop over slices in this box, from head to tail
            for (int isl = bx.bigEnd(Direction::z); isl >= bx.smallEnd(Direction::z); --isl){
                SolveOneSlice(isl, lev, bins);
            };
        }

        // Slices have already been shifted, so send
        // slices {2,3} from upstream to {2,3} in downstream.
        if (m_verbose>=1) std::cout<<"Rank "<<rank<<" finished step "<<step<<'\n';
        Notify();
    }

    if (m_do_plot) WriteDiagnostics(1);
}

void
Hipace::SolveOneSlice (int islice, int lev, amrex::DenseBins<BeamParticleContainer::ParticleType>& bins)
{
    // Between this push and the corresponding pop at the end of this
    // for loop, the parallelcontext is the transverse communicator
    amrex::ParallelContext::push(m_comm_xy);

    if (m_slice_deposition){
        m_fields.getSlices(lev, WhichSlice::This).setVal(0.);
    } else {
        m_fields.Copy(lev, islice, FieldCopyType::FtoS, 0, 0, FieldComps::nfields);
    }

    AdvancePlasmaParticles(m_plasma_container, m_fields, geom[lev],
                           WhichSlice::This, false,
                           true, false, false, lev);

    m_plasma_container.Redistribute();
    amrex::MultiFab rho(m_fields.getSlices(lev, WhichSlice::This), amrex::make_alias,
                        FieldComps::rho, 1);

    DepositCurrent(m_plasma_container, m_fields, WhichSlice::This, false, true,
                   true, true, geom[lev], lev);
    m_fields.AddRhoIons(lev);

    // need to exchange jx jy jz rho
    AMREX_ALWAYS_ASSERT_WITH_MESSAGE(
        FieldComps::jy == FieldComps::jx+1 && FieldComps::jz == FieldComps::jx+2 &&
        FieldComps::rho == FieldComps::jx+3, "The order of jx, jy, jz, rho must not be "
        "changed, because the 4 components starting from jx are grabbed at once");
    amrex::MultiFab j_slice(m_fields.getSlices(lev, WhichSlice::This),
                            amrex::make_alias, FieldComps::jx, 4);
    j_slice.FillBoundary(Geom(lev).periodicity());

    m_fields.SolvePoissonExmByAndEypBx(Geom(lev), m_comm_xy, lev);

    if (m_slice_deposition) DepositCurrentSlice(
        m_beam_container, m_fields, geom[lev], lev, islice, bins);

    j_slice.FillBoundary(Geom(lev).periodicity());

    m_fields.SolvePoissonEz(Geom(lev),lev);
    m_fields.SolvePoissonBz(Geom(lev), lev);

    /* Modifies Bx and By in the current slice
     * and the force terms of the plasma particles
     */
    PredictorCorrectorLoopToSolveBxBy(islice, lev);

    m_fields.Copy(lev, islice, FieldCopyType::StoF, 0, 0, FieldComps::nfields);

    m_fields.ShiftSlices(lev);

<<<<<<< HEAD
    // After this, the parallel context is the full 3D communicator again
    amrex::ParallelContext::pop();
}

void
Hipace::ResetAllQuantities (int lev)
{
    ResetPlasmaParticles(m_plasma_container, lev, true);

    amrex::MultiFab& fields = m_fields.getF(lev);
    for (int islice=0; islice<(int) WhichSlice::N; islice++) {
        m_fields.getSlices(lev, islice).setVal(0.);
    }

    if (!m_slice_deposition){
        fields.setVal(0.);
    }
=======
        // Slices have already been shifted, so send
        // slices {2,3} from upstream to {2,3} in downstream.
        Notify();
        WriteDiagnostics(step+1);
    }

    WriteDiagnostics(m_max_step, true);
>>>>>>> 4e51f392
}

void
Hipace::PredictorCorrectorLoopToSolveBxBy (const int islice, const int lev)
{
    HIPACE_PROFILE("Hipace::PredictorCorrectorLoopToSolveBxBy()");

    amrex::Real relative_Bfield_error_prev_iter = 1.0;
    amrex::Real relative_Bfield_error = m_fields.ComputeRelBFieldError(
        m_fields.getSlices(lev, WhichSlice::Previous1),
        m_fields.getSlices(lev, WhichSlice::Previous1),
        m_fields.getSlices(lev, WhichSlice::Previous2),
        m_fields.getSlices(lev, WhichSlice::Previous2),
        FieldComps::Bx, FieldComps::By,FieldComps::Bx, FieldComps::By, Geom(lev), lev);

    /* Guess Bx and By */
    m_fields.InitialBfieldGuess(relative_Bfield_error, m_predcorr_B_error_tolerance, lev);
    amrex::ParallelContext::push(m_comm_xy);
     // exchange ExmBy EypBx Ez Bx By Bz
    m_fields.getSlices(lev, WhichSlice::This).FillBoundary(Geom(lev).periodicity());
    amrex::ParallelContext::pop();

    /* creating temporary Bx and By arrays for the current and previous iteration */
    amrex::MultiFab Bx_iter(m_fields.getSlices(lev, WhichSlice::This).boxArray(),
                            m_fields.getSlices(lev, WhichSlice::This).DistributionMap(), 1,
                            m_fields.getSlices(lev, WhichSlice::This).nGrowVect());
    amrex::MultiFab By_iter(m_fields.getSlices(lev, WhichSlice::This).boxArray(),
                            m_fields.getSlices(lev, WhichSlice::This).DistributionMap(), 1,
                            m_fields.getSlices(lev, WhichSlice::This).nGrowVect());
    amrex::MultiFab Bx_prev_iter(m_fields.getSlices(lev, WhichSlice::This).boxArray(),
                                 m_fields.getSlices(lev, WhichSlice::This).DistributionMap(), 1,
                                 m_fields.getSlices(lev, WhichSlice::This).nGrowVect());
    amrex::MultiFab::Copy(Bx_prev_iter, m_fields.getSlices(lev, WhichSlice::This),
                          FieldComps::Bx, 0, 1, 0);
    amrex::MultiFab By_prev_iter(m_fields.getSlices(lev, WhichSlice::This).boxArray(),
                                 m_fields.getSlices(lev, WhichSlice::This).DistributionMap(), 1,
                                 m_fields.getSlices(lev, WhichSlice::This).nGrowVect());
    amrex::MultiFab::Copy(By_prev_iter, m_fields.getSlices(lev, WhichSlice::This),
                          FieldComps::By, 0, 1, 0);

    /* creating aliases to the current in the next slice.
     * This needs to be reset after each push to the next slice */
    amrex::MultiFab jx_next(m_fields.getSlices(lev, WhichSlice::Next),
                            amrex::make_alias, FieldComps::jx, 1);
    amrex::MultiFab jy_next(m_fields.getSlices(lev, WhichSlice::Next),
                            amrex::make_alias, FieldComps::jy, 1);


    /* shift force terms, update force terms using guessed Bx and By */
    AdvancePlasmaParticles(m_plasma_container, m_fields, geom[lev],
                           WhichSlice::This, false,
                           false, true, true, lev);

    /* Begin of predictor corrector loop  */
    int i_iter = 0;
    /* resetting the initial B-field error for mixing between iterations */
    relative_Bfield_error = 1.0;
    while (( relative_Bfield_error > m_predcorr_B_error_tolerance )
           && ( i_iter < m_predcorr_max_iterations ))
    {
        i_iter++;
        /* Push particles to the next slice */
        AdvancePlasmaParticles(m_plasma_container, m_fields, geom[lev],
                               WhichSlice::Next, true,
                               true, false, false, lev);
        m_plasma_container.Redistribute();

        /* deposit current to next slice */
        DepositCurrent(m_plasma_container, m_fields, WhichSlice::Next, true,
                       true, false, false, geom[lev], lev);
        amrex::ParallelContext::push(m_comm_xy);
        // need to exchange jx jy jz rho
        amrex::MultiFab j_slice_next(m_fields.getSlices(lev, WhichSlice::Next),
                                     amrex::make_alias, FieldComps::jx, 4);
        j_slice_next.FillBoundary(Geom(lev).periodicity());
        amrex::ParallelContext::pop();

        /* Calculate Bx and By */
        m_fields.SolvePoissonBx(Bx_iter, Geom(lev), lev);
        m_fields.SolvePoissonBy(By_iter, Geom(lev), lev);

        relative_Bfield_error = m_fields.ComputeRelBFieldError(
                                               m_fields.getSlices(lev, WhichSlice::This),
                                               m_fields.getSlices(lev, WhichSlice::This),
                                               Bx_iter, By_iter, FieldComps::Bx,
                                               FieldComps::By, 0, 0, Geom(lev), lev);

        if (i_iter == 1) relative_Bfield_error_prev_iter = relative_Bfield_error;

        /* Mixing the calculated B fields to the actual B field and shifting iterated B fields */
        m_fields.MixAndShiftBfields(Bx_iter, Bx_prev_iter, FieldComps::Bx, relative_Bfield_error,
                                    relative_Bfield_error_prev_iter, m_predcorr_B_mixing_factor,
                                    lev);
        m_fields.MixAndShiftBfields(By_iter, By_prev_iter, FieldComps::By, relative_Bfield_error,
                                    relative_Bfield_error_prev_iter, m_predcorr_B_mixing_factor,
                                    lev);

        /* resetting current in the next slice to clean temporarily used current*/
        jx_next.setVal(0.);
        jy_next.setVal(0.);

        amrex::ParallelContext::push(m_comm_xy);
         // exchange Bx By
        m_fields.getSlices(lev, WhichSlice::This).FillBoundary(Geom(lev).periodicity());
        amrex::ParallelContext::pop();

        /* Update force terms using the calculated Bx and By */
        AdvancePlasmaParticles(m_plasma_container, m_fields, geom[lev],
                               WhichSlice::Next, false,
                               false, true, false, lev);

        /* Shift relative_Bfield_error values */
        relative_Bfield_error_prev_iter = relative_Bfield_error;
    } /* end of predictor corrector loop */

    /* resetting the particle position after they have been pushed to the next slice */
    ResetPlasmaParticles(m_plasma_container, lev);

    if (relative_Bfield_error > 10.)
    {
        amrex::Abort("Predictor corrector loop diverged!\n"
                     "Re-try by adjusting the following paramters in the input script:\n"
                     "- lower mixing factor: hipace.predcorr_B_mixing_factor "
                     "(hidden default: 0.1) \n"
                     "- lower B field error tolerance: hipace.predcorr_B_error_tolerance"
                     " (hidden default: 0.04)\n"
                     "- higher number of iterations in the pred. cor. loop:"
                     "hipace.predcorr_max_iterations (hidden default: 5)\n"
                     "- higher longitudinal resolution");
    }
    if (m_verbose >= 2) amrex::Print()<<"islice: " << islice << " n_iter: "<<i_iter<<
                                        " relative B field error: "<<relative_Bfield_error<< "\n";
}

void
Hipace::Wait ()
{
    HIPACE_PROFILE("Hipace::Wait()");
#ifdef AMREX_USE_MPI
    if (m_rank_z != m_numprocs_z-1) {
        const int lev = 0;
        amrex::MultiFab& slice2 = m_fields.getSlices(lev, WhichSlice::Previous1);
        amrex::MultiFab& slice3 = m_fields.getSlices(lev, WhichSlice::Previous2);
        // Note that there is only one local Box in slice multifab's boxarray.
        const int box_index = slice2.IndexArray()[0];
        amrex::Array4<amrex::Real> const& slice_fab2 = slice2.array(box_index);
        amrex::Array4<amrex::Real> const& slice_fab3 = slice3.array(box_index);
        const amrex::Box& bx = slice2.boxArray()[box_index]; // does not include ghost cells
        const std::size_t nreals_valid_slice2 = bx.numPts()*slice_fab2.nComp();
        const std::size_t nreals_valid_slice3 = bx.numPts()*slice_fab3.nComp();
        const std::size_t nreals_total = nreals_valid_slice2 + nreals_valid_slice3;
        auto recv_buffer = (amrex::Real*)amrex::The_Pinned_Arena()->alloc
            (sizeof(amrex::Real)*nreals_total);
        auto const buf2 = amrex::makeArray4(recv_buffer,
                                            bx, slice_fab2.nComp());
        auto const buf3 = amrex::makeArray4(recv_buffer+nreals_valid_slice2,
                                            bx, slice_fab3.nComp());
        MPI_Status status;
        MPI_Recv(recv_buffer, nreals_total,
                 amrex::ParallelDescriptor::Mpi_typemap<amrex::Real>::type(),
                 m_rank_z+1, comm_z_tag, m_comm_z, &status);
        amrex::ParallelFor
            (bx, slice_fab2.nComp(), [=] AMREX_GPU_DEVICE (int i, int j, int k, int n) noexcept
             {
                 slice_fab2(i,j,k,n) = buf2(i,j,k,n);
             },
             bx, slice_fab3.nComp(), [=] AMREX_GPU_DEVICE (int i, int j, int k, int n) noexcept
             {
                 slice_fab3(i,j,k,n) = buf3(i,j,k,n);
             });
        amrex::The_Pinned_Arena()->free(recv_buffer);
    }
#endif
}

void
Hipace::Notify ()
{
    HIPACE_PROFILE("Hipace::Notify()");
    // Send from slices 2 and 3 (or main MultiFab's first two valid slabs) to receiver's slices 2
    // and 3.
#ifdef AMREX_USE_MPI
    if (m_rank_z != 0) {
        NotifyFinish(); // finish the previous send

        const int lev = 0;
        const amrex::MultiFab& slice2 = m_fields.getSlices(lev, WhichSlice::Previous1);
        const amrex::MultiFab& slice3 = m_fields.getSlices(lev, WhichSlice::Previous2);
        // Note that there is only one local Box in slice multifab's boxarray.
        const int box_index = slice2.IndexArray()[0];
        amrex::Array4<amrex::Real const> const& slice_fab2 = slice2.array(box_index);
        amrex::Array4<amrex::Real const> const& slice_fab3 = slice3.array(box_index);
        const amrex::Box& bx = slice2.boxArray()[box_index]; // does not include ghost cells
        const std::size_t nreals_valid_slice2 = bx.numPts()*slice_fab2.nComp();
        const std::size_t nreals_valid_slice3 = bx.numPts()*slice_fab3.nComp();
        const std::size_t nreals_total = nreals_valid_slice2 + nreals_valid_slice3;
        m_send_buffer = (amrex::Real*)amrex::The_Pinned_Arena()->alloc
            (sizeof(amrex::Real)*nreals_total);
        auto const buf2 = amrex::makeArray4(m_send_buffer,
                                            bx, slice_fab2.nComp());
        auto const buf3 = amrex::makeArray4(m_send_buffer+nreals_valid_slice2,
                                            bx, slice_fab3.nComp());
        amrex::ParallelFor
            (bx, slice_fab2.nComp(), [=] AMREX_GPU_DEVICE (int i, int j, int k, int n) noexcept
             {
                 buf2(i,j,k,n) = slice_fab2(i,j,k,n);
             },
             bx, slice_fab3.nComp(), [=] AMREX_GPU_DEVICE (int i, int j, int k, int n) noexcept
             {
                 buf3(i,j,k,n) = slice_fab3(i,j,k,n);
             });
        MPI_Isend(m_send_buffer, nreals_total,
                  amrex::ParallelDescriptor::Mpi_typemap<amrex::Real>::type(),
                  m_rank_z-1, comm_z_tag, m_comm_z, &m_send_request);
    }
#endif
}

void
Hipace::NotifyFinish ()
{
#ifdef AMREX_USE_MPI
    if (m_rank_z != 0) {
        if (m_send_buffer) {
            MPI_Status status;
            MPI_Wait(&m_send_request, &status);
            amrex::The_Pinned_Arena()->free(m_send_buffer);
            m_send_buffer = nullptr;
        }
    }
#endif
}

void
Hipace::WriteDiagnostics (int output_step, bool force_output)
{
    HIPACE_PROFILE("Hipace::WriteDiagnostics()");

    // Dump before first and after last step, and every m_output_period steps in-between
    if (m_output_period < 0 ||
        (!force_output && output_step % m_output_period != 0) ||
        output_step == m_last_output_dumped) return;

    // Store this dump iteration
    m_last_output_dumped = output_step;

    // Write fields
    const std::string filename = amrex::Concatenate("plt", output_step);
    const int nlev = 1;
    const amrex::Vector< std::string > varnames
        {"ExmBy", "EypBx", "Ez", "Bx", "By", "Bz", "jx", "jy", "jz", "rho", "Psi"};
    const int time = 0.;
    const amrex::IntVect local_ref_ratio {1, 1, 1};
    amrex::Vector<std::string> rfs;
    amrex::WriteMultiLevelPlotfile(
        filename, nlev, amrex::GetVecOfConstPtrs(m_fields.getF()), varnames, Geom(), time,
        {output_step}, {local_ref_ratio}, "HyperCLaw-V1.1", "Level_", "Cell", rfs);

    // Write beam particles
    {
        amrex::Vector<int> plot_flags(BeamIdx::nattribs, 1);
        amrex::Vector<int> int_flags(BeamIdx::nattribs, 1);
        amrex::Vector<std::string> real_names {"w","ux","uy","uz"};
        AMREX_ALWAYS_ASSERT(real_names.size() == BeamIdx::nattribs);
        amrex::Vector<std::string> int_names {};
        m_beam_container.WritePlotFile(
            filename, "beam",
            plot_flags, int_flags,
            real_names, int_names);
    }

    // Write plasma particles
    {
        amrex::Vector<int> plot_flags(PlasmaIdx::nattribs, 1);
        amrex::Vector<int> int_flags(PlasmaIdx::nattribs, 1);
        amrex::Vector<std::string> real_names {
            "w","ux","uy", "psi",
            "x_prev", "y_prev", "w_temp", "ux_temp", "uy_temp", "psi_temp",
            "Fx1", "Fx2", "Fx3", "Fx4", "Fx5",
            "Fy1", "Fy2", "Fy3", "Fy4", "Fy5",
            "Fux1", "Fux2", "Fux3", "Fux4", "Fux5",
            "Fuy1", "Fuy2", "Fuy3", "Fuy4", "Fuy5",
            "Fpsi1", "Fpsi2", "Fpsi3", "Fpsi4", "Fpsi5",
            "x0", "y0"
        };
        AMREX_ALWAYS_ASSERT(real_names.size() == PlasmaIdx::nattribs);
        amrex::Vector<std::string> int_names {};
        m_plasma_container.WritePlotFile(
            filename, "plasma",
            plot_flags, int_flags,
            real_names, int_names);
    }
}<|MERGE_RESOLUTION|>--- conflicted
+++ resolved
@@ -232,9 +232,9 @@
         // slices {2,3} from upstream to {2,3} in downstream.
         if (m_verbose>=1) std::cout<<"Rank "<<rank<<" finished step "<<step<<'\n';
         Notify();
-    }
-
-    if (m_do_plot) WriteDiagnostics(1);
+        WriteDiagnostics(step+1);
+    }
+    WriteDiagnostics(m_max_step, true);
 }
 
 void
@@ -290,7 +290,6 @@
 
     m_fields.ShiftSlices(lev);
 
-<<<<<<< HEAD
     // After this, the parallel context is the full 3D communicator again
     amrex::ParallelContext::pop();
 }
@@ -308,15 +307,6 @@
     if (!m_slice_deposition){
         fields.setVal(0.);
     }
-=======
-        // Slices have already been shifted, so send
-        // slices {2,3} from upstream to {2,3} in downstream.
-        Notify();
-        WriteDiagnostics(step+1);
-    }
-
-    WriteDiagnostics(m_max_step, true);
->>>>>>> 4e51f392
 }
 
 void
