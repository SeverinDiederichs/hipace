#include "Hipace.H"
#include "particles/deposition/BeamDepositCurrent.H"
#include "particles/deposition/PlasmaDepositCurrent.H"
#include "utils/HipaceProfilerWrapper.H"
#include "particles/pusher/PlasmaParticleAdvance.H"
#include "particles/pusher/BeamParticleAdvance.H"
#include "particles/BinSort.H"
#include "particles/BoxSort.H"
#include "utils/IOUtil.H"

#include <AMReX_PlotFileUtil.H>
#include <AMReX_ParmParse.H>
#include <AMReX_IntVect.H>

#include <algorithm>
#include <memory>

#ifdef AMREX_USE_MPI
namespace {
    constexpr int comm_z_tag = 1000;
    constexpr int pcomm_z_tag = 1001;
}
#endif

Hipace* Hipace::m_instance = nullptr;

int Hipace::m_max_step = 0;
amrex::Real Hipace::m_dt = 0.0;
bool Hipace::m_normalized_units = false;
int Hipace::m_verbose = 0;
int Hipace::m_depos_order_xy = 2;
int Hipace::m_depos_order_z = 0;
amrex::Real Hipace::m_predcorr_B_error_tolerance = 4e-2;
int Hipace::m_predcorr_max_iterations = 30;
amrex::Real Hipace::m_predcorr_B_mixing_factor = 0.05;
bool Hipace::m_do_device_synchronize = false;
int Hipace::m_beam_injection_cr = 1;
amrex::Real Hipace::m_external_focusing_field_strength = 0.;
amrex::Real Hipace::m_external_accel_field_strength = 0.;

Hipace&
Hipace::GetInstance ()
{
    if (!m_instance) {
        m_instance = new Hipace();
    }
    return *m_instance;
}

Hipace::Hipace () :
    m_fields(this),
    m_multi_beam(this),
    m_plasma_container(this)
{
    m_instance = this;

    amrex::ParmParse pp;// Traditionally, max_step and stop_time do not have prefix.
    pp.query("max_step", m_max_step);

    amrex::ParmParse pph("hipace");
    pph.query("normalized_units", m_normalized_units);
    if (m_normalized_units){
        m_phys_const = make_constants_normalized();
    } else {
        m_phys_const = make_constants_SI();
    }
    pph.query("dt", m_dt);
    pph.query("verbose", m_verbose);
    pph.query("numprocs_x", m_numprocs_x);
    pph.query("numprocs_y", m_numprocs_y);
    pph.query("grid_size_z", m_grid_size_z);
    pph.query("depos_order_xy", m_depos_order_xy);
    pph.query("depos_order_z", m_depos_order_z);
    pph.query("predcorr_B_error_tolerance", m_predcorr_B_error_tolerance);
    pph.query("predcorr_max_iterations", m_predcorr_max_iterations);
    pph.query("predcorr_B_mixing_factor", m_predcorr_B_mixing_factor);
    pph.query("output_period", m_output_period);
    AMREX_ALWAYS_ASSERT_WITH_MESSAGE(m_output_period != 0,
                                     "To avoid output, please use output_period = -1.");
    pph.query("beam_injection_cr", m_beam_injection_cr);
    m_numprocs_z = amrex::ParallelDescriptor::NProcs() / (m_numprocs_x*m_numprocs_y);
    AMREX_ALWAYS_ASSERT_WITH_MESSAGE(m_numprocs_x*m_numprocs_y*m_numprocs_z
                                     == amrex::ParallelDescriptor::NProcs(),
                                     "Check hipace.numprocs_x and hipace.numprocs_y");
    pph.query("do_device_synchronize", m_do_device_synchronize);
    pph.query("external_focusing_field_strength", m_external_focusing_field_strength);
    pph.query("external_accel_field_strength", m_external_accel_field_strength);

#ifdef AMREX_USE_MPI
    int myproc = amrex::ParallelDescriptor::MyProc();
    m_rank_z = myproc/(m_numprocs_x*m_numprocs_y);
    MPI_Comm_split(amrex::ParallelDescriptor::Communicator(), m_rank_z, myproc, &m_comm_xy);
    MPI_Comm_rank(m_comm_xy, &m_rank_xy);
    MPI_Comm_split(amrex::ParallelDescriptor::Communicator(), m_rank_xy, myproc, &m_comm_z);
#endif
}

Hipace::~Hipace ()
{
#ifdef AMREX_USE_MPI
    NotifyFinish();
    MPI_Comm_free(&m_comm_xy);
    MPI_Comm_free(&m_comm_z);
#endif
}

void
Hipace::DefineSliceGDB (const amrex::BoxArray& ba, const amrex::DistributionMapping& dm)
{
    std::map<int,amrex::Vector<amrex::Box> > boxes;
    for (int i = 0; i < ba.size(); ++i) {
        int rank = dm[i];
        if (InSameTransverseCommunicator(rank)) {
            boxes[rank].push_back(ba[i]);
        }
    }

    // We assume each process may have multiple Boxes longitude direction, but only one Box in the
    // transverse direction.  The union of all Boxes on a process is rectangular.  The slice
    // BoxArray therefore has one Box per process.  The Boxes in the slice BoxArray have one cell in
    // the longitude direction.  We will use the lowest longitude index in each process to construct
    // the Boxes.  These Boxes do not have any overlaps. Transversely, there are no gaps between
    // them.

    amrex::BoxList bl;
    amrex::Vector<int> procmap;
    for (auto const& kv : boxes) {
        int const iproc = kv.first;
        auto const& boxes_i = kv.second;
        AMREX_ALWAYS_ASSERT_WITH_MESSAGE(boxes_i.size() > 0,
                                         "We assume each process has at least one Box");
        amrex::Box bx = boxes_i[0];
        for (int j = 1; j < boxes_i.size(); ++j) {
            amrex::Box const& bxj = boxes_i[j];
            for (int idim = 0; idim < Direction::z; ++idim) {
                AMREX_ALWAYS_ASSERT(bxj.smallEnd(idim) == bx.smallEnd(idim));
                AMREX_ALWAYS_ASSERT(bxj.bigEnd(idim) == bx.bigEnd(idim));
                if (bxj.smallEnd(Direction::z) < bx.smallEnd(Direction::z)) {
                    bx = bxj;
                }
            }
        }
        bx.setBig(Direction::z, bx.smallEnd(Direction::z));
        bl.push_back(bx);
        procmap.push_back(iproc);
    }

    // Slice BoxArray
    m_slice_ba = amrex::BoxArray(std::move(bl));

    // Slice DistributionMapping
    m_slice_dm = amrex::DistributionMapping(std::move(procmap));

    // Slice Geometry
    constexpr int lev = 0;
    const int dir = AMREX_SPACEDIM-1;
    // Set the lo and hi of domain and probdomain in the z direction
    amrex::RealBox tmp_probdom = Geom(lev).ProbDomain();
    amrex::Box tmp_dom = Geom(lev).Domain();
    const amrex::Real dx = Geom(lev).CellSize(dir);
    const amrex::Real hi = Geom(lev).ProbHi(dir);
    const amrex::Real lo = hi - dx;
    tmp_probdom.setLo(dir, lo);
    tmp_probdom.setHi(dir, hi);
    tmp_dom.setSmall(dir, 0);
    tmp_dom.setBig(dir, 0);
    m_slice_geom = amrex::Geometry(
        tmp_dom, tmp_probdom, Geom(lev).Coord(), Geom(lev).isPeriodic());
}

bool
Hipace::InSameTransverseCommunicator (int rank) const
{
    return rank/(m_numprocs_x*m_numprocs_y) == m_rank_z;
}

void
Hipace::InitData ()
{
    HIPACE_PROFILE("Hipace::InitData()");
    amrex::Vector<amrex::IntVect> new_max_grid_size;
    for (int ilev = 0; ilev <= maxLevel(); ++ilev) {
        amrex::IntVect mgs = maxGridSize(ilev);
        mgs[0] = mgs[1] = 1024000000; // disable domain decomposition in x and y directions
        new_max_grid_size.push_back(mgs);
    }
    SetMaxGridSize(new_max_grid_size);

    AmrCore::InitFromScratch(0.0); // function argument is time
    constexpr int lev = 0;
    m_multi_beam.InitData(geom[0]);
    m_plasma_container.SetParticleBoxArray(lev, m_slice_ba);
    m_plasma_container.SetParticleDistributionMap(lev, m_slice_dm);
    m_plasma_container.SetParticleGeometry(lev, m_slice_geom);
    m_plasma_container.InitData();

#ifdef AMREX_USE_MPI
    #ifdef HIPACE_USE_OPENPMD
    // receive and pass the number of beam particles to share the offset for openPMD IO
    // FIXME: sending the total number of particles will no longer be required.
    // m_multi_beam.WaitNumParticles(m_comm_z);
    // m_multi_beam.NotifyNumParticles(m_comm_z);
    #endif
#endif
}

void
Hipace::MakeNewLevelFromScratch (
    int lev, amrex::Real /*time*/, const amrex::BoxArray& ba, const amrex::DistributionMapping&)
{
    AMREX_ALWAYS_ASSERT(lev == 0);

    // We are going to ignore the DistributionMapping argument and build our own.
    amrex::DistributionMapping dm;
    {
        const amrex::IntVect ncells_global = Geom(0).Domain().length();
        const amrex::IntVect box_size = ba[0].length();  // Uniform box size
        const int nboxes_x = m_numprocs_x;
        const int nboxes_y = m_numprocs_y;
        const int nboxes_z = ncells_global[2] / box_size[2];
        AMREX_ALWAYS_ASSERT(static_cast<long>(nboxes_x) *
                            static_cast<long>(nboxes_y) *
                            static_cast<long>(nboxes_z) == ba.size());
        amrex::Vector<int> procmap;
        // Warning! If we need to do load balancing, we need to update this!
        const int nboxes_x_local = 1;
        const int nboxes_y_local = 1;
        const int nboxes_z_local = nboxes_z / m_numprocs_z;
        for (int k = 0; k < nboxes_z; ++k) {
            int rz = k/nboxes_z_local;
            for (int j = 0; j < nboxes_y; ++j) {
                int ry = j / nboxes_y_local;
                for (int i = 0; i < nboxes_x; ++i) {
                    int rx = i / nboxes_x_local;
                    procmap.push_back(rx+ry*m_numprocs_x+rz*(m_numprocs_x*m_numprocs_y));
                }
            }
        }
        dm.define(std::move(procmap));
    }
    SetDistributionMap(lev, dm); // Let AmrCore know
    DefineSliceGDB(ba, dm);
    m_fields.AllocData(lev, ba, dm, Geom(lev), m_slice_ba, m_slice_dm);
}

void
Hipace::PostProcessBaseGrids (amrex::BoxArray& ba0) const
{
    // This is called by AmrCore::InitFromScratch.
    // The BoxArray made by AmrCore is not what we want.  We will replace it with our own.
    const amrex::IntVect ncells_global = Geom(0).Domain().length();
    amrex::IntVect box_size{ncells_global[0] / m_numprocs_x,
                            ncells_global[1] / m_numprocs_y,
                            m_grid_size_z};
    AMREX_ALWAYS_ASSERT_WITH_MESSAGE(box_size[0]*m_numprocs_x == ncells_global[0],
                                     "# of cells in x-direction is not divisible by hipace.numprocs_x");
    AMREX_ALWAYS_ASSERT_WITH_MESSAGE(box_size[1]*m_numprocs_y == ncells_global[1],
                                     "# of cells in y-direction is not divisible by hipace.numprocs_y");

    if (box_size[2] == 0) {
        box_size[2] = ncells_global[2] / m_numprocs_z;
    }

    const int nboxes_x = m_numprocs_x;
    const int nboxes_y = m_numprocs_y;
    const int nboxes_z = ncells_global[2] / box_size[2];
    AMREX_ALWAYS_ASSERT_WITH_MESSAGE(box_size[2]*nboxes_z == ncells_global[2],
                                     "# of cells in z-direction is not divisible by # of boxes");

    amrex::BoxList bl;
    for (int k = 0; k < nboxes_z; ++k) {
        for (int j = 0; j < nboxes_y; ++j) {
            for (int i = 0; i < nboxes_x; ++i) {
                amrex::IntVect lo = amrex::IntVect(i,j,k)*box_size;
                amrex::IntVect hi = amrex::IntVect(i+1,j+1,k+1)*box_size - 1;
                bl.push_back(amrex::Box(lo,hi));
            }
        }
    }

    ba0 = amrex::BoxArray(std::move(bl));
}

void
Hipace::Evolve ()
{
    HIPACE_PROFILE("Hipace::Evolve()");
    const int rank = amrex::ParallelDescriptor::MyProc();
    int const lev = 0;

    amrex::Vector<BoxSorter> box_sorters;
    m_multi_beam.sortParticlesByBox(box_sorters, boxArray(lev), geom[lev]);

    // now each rank starts with its own time step and writes to its own file. Highest rank starts with step 0
    for (int step = m_numprocs_z - 1 - m_rank_z; step < m_max_step; step += m_numprocs_z)
    {
#ifdef HIPACE_USE_OPENPMD
        if (m_output_period > 0) m_openpmd_writer.InitDiagnostics();
#endif

        /* calculate the adaptive time step before printout, so the ranks already print their new dt */
        // m_adaptive_time_step.Calculate(m_dt, step, m_multi_beam, m_plasma_container, lev, m_comm_z);

        if (m_verbose>=1) std::cout<<"Rank "<<rank<<" started  step "<<step<<" with dt = "<<m_dt<<'\n';

        ResetAllQuantities(lev);

        /* Store charge density of (immobile) ions into WhichSlice::RhoIons */
        DepositCurrent(m_plasma_container, m_fields, WhichSlice::RhoIons,
                       false, false, false, true, geom[lev], lev);

        // Loop over longitudinal boxes on this rank, from head to tail
        for (int it = m_numprocs_z-1; it >= 0; --it)
        {
            if (step > 0) Wait();

            const amrex::Box& bx = boxArray(lev)[it];
            m_fields.ResizeFDiagFAB(bx, lev);

            amrex::Vector<amrex::DenseBins<BeamParticleContainer::ParticleType>> bins;
            bins = m_multi_beam.findParticlesInEachSlice(lev, it, bx, geom[lev]);
//            m_multi_beam.reorderParticlesBySlice(bins);

            for (int isl = bx.bigEnd(Direction::z); isl >= bx.smallEnd(Direction::z); --isl){
                SolveOneSlice(isl, lev, bx, bins);
            };

            Notify(step);
#ifdef HIPACE_USE_OPENPMD
            WriteDiagnostics(step+1);
#else
            amrex::Print()<<"WARNING: In parallel runs, only openPMD supports dumping all time steps. \n";
#endif
        }

        // FIXME: beam disabled
        // if (amrex::ParallelDescriptor::NProcs() == 1) {
        //     m_multi_beam.Redistribute();
        // } else {
        //     m_multi_beam.RedistributeSlice(lev);
        //     amrex::Print()<<"WARNING: In parallel runs, beam particles are only redistributed "
        //                     " transversely. \n";
        // }

        /* Passing the adaptive time step info */
        // m_adaptive_time_step.PassTimeStepInfo(step, m_comm_z);
        // Slices have already been shifted, so send
        // slices {2,3} from upstream to {2,3} in downstream.

        m_physical_time += m_dt;
    }
    // For consistency, decrement the physical time, so the last time step is like the others:
    // the time stored in the output file is the time for the fields. The beam is one time step
    // ahead.
    m_physical_time -= m_dt;

#ifdef HIPACE_USE_OPENPMD
    if (m_output_period > 0) m_openpmd_writer.reset();
#endif
}

void
<<<<<<< HEAD
Hipace::SolveOneSlice (int islice, int lev) //, amrex::Vector<amrex::DenseBins<BeamParticleContainer::ParticleType>>& bins) FIXME: beam disabled
=======
Hipace::SolveOneSlice (int islice, int lev, const amrex::Box bx,
                       amrex::Vector<amrex::DenseBins<BeamParticleContainer::ParticleType>>& bins)
>>>>>>> 4f04e65b
{
    HIPACE_PROFILE("Hipace::SolveOneSlice()");
    // Between this push and the corresponding pop at the end of this
    // for loop, the parallelcontext is the transverse communicator
    amrex::ParallelContext::push(m_comm_xy);

    m_fields.getSlices(lev, WhichSlice::This).setVal(0.);

    AdvancePlasmaParticles(m_plasma_container, m_fields, geom[lev],
                           false, true, false, false, lev);

    m_plasma_container.RedistributeSlice(lev);
    amrex::MultiFab rho(m_fields.getSlices(lev, WhichSlice::This), amrex::make_alias,
                        Comps[WhichSlice::This]["rho"], 1);

    DepositCurrent(m_plasma_container, m_fields, WhichSlice::This, false, true,
                   true, true, geom[lev], lev);
    m_fields.AddRhoIons(lev);

    // need to exchange jx jy jz rho
    amrex::MultiFab j_slice(m_fields.getSlices(lev, WhichSlice::This),
                            amrex::make_alias, Comps[WhichSlice::This]["jx"], 4);
    j_slice.FillBoundary(Geom(lev).periodicity());

    m_fields.SolvePoissonExmByAndEypBx(Geom(lev), m_comm_xy, lev);

    m_grid_current.DepositCurrentSlice(m_fields, geom[lev], lev, islice);
<<<<<<< HEAD
    // m_multi_beam.DepositCurrentSlice(m_fields, geom[lev], lev, islice, bins); FIXME: beam disabled
=======
    m_multi_beam.DepositCurrentSlice(m_fields, geom[lev], lev, islice, bx, bins);
>>>>>>> 4f04e65b

    j_slice.FillBoundary(Geom(lev).periodicity());

    m_fields.SolvePoissonEz(Geom(lev),lev);
    m_fields.SolvePoissonBz(Geom(lev), lev);

    /* Modifies Bx and By in the current slice
     * and the force terms of the plasma particles
     */
    PredictorCorrectorLoopToSolveBxBy(islice, lev);

    // Push beam particles
<<<<<<< HEAD
    // m_multi_beam.AdvanceBeamParticlesSlice(m_fields, geom[lev], lev, islice, bins); FIXME: beam disabled
=======
    m_multi_beam.AdvanceBeamParticlesSlice(m_fields, geom[lev], lev, islice, bx, bins);
>>>>>>> 4f04e65b

    m_fields.FillDiagnostics(lev, islice);

    m_fields.ShiftSlices(lev);

    // After this, the parallel context is the full 3D communicator again
    amrex::ParallelContext::pop();
}

void
Hipace::ResetAllQuantities (int lev)
{
    HIPACE_PROFILE("Hipace::ResetAllQuantities()");
    ResetPlasmaParticles(m_plasma_container, lev, true);

    for (int islice=0; islice<WhichSlice::N; islice++) {
        m_fields.getSlices(lev, islice).setVal(0.);
    }
}

void
Hipace::PredictorCorrectorLoopToSolveBxBy (const int islice, const int lev)
{
    HIPACE_PROFILE("Hipace::PredictorCorrectorLoopToSolveBxBy()");

    amrex::Real relative_Bfield_error_prev_iter = 1.0;
    amrex::Real relative_Bfield_error = m_fields.ComputeRelBFieldError(
        m_fields.getSlices(lev, WhichSlice::Previous1),
        m_fields.getSlices(lev, WhichSlice::Previous1),
        m_fields.getSlices(lev, WhichSlice::Previous2),
        m_fields.getSlices(lev, WhichSlice::Previous2),
        Comps[WhichSlice::Previous1]["Bx"], Comps[WhichSlice::Previous1]["By"],
        Comps[WhichSlice::Previous2]["Bx"], Comps[WhichSlice::Previous2]["By"],
        Geom(lev), lev);

    /* Guess Bx and By */
    m_fields.InitialBfieldGuess(relative_Bfield_error, m_predcorr_B_error_tolerance, lev);
    amrex::ParallelContext::push(m_comm_xy);
     // exchange ExmBy EypBx Ez Bx By Bz
    m_fields.getSlices(lev, WhichSlice::This).FillBoundary(Geom(lev).periodicity());
    amrex::ParallelContext::pop();

    /* creating temporary Bx and By arrays for the current and previous iteration */
    amrex::MultiFab Bx_iter(m_fields.getSlices(lev, WhichSlice::This).boxArray(),
                            m_fields.getSlices(lev, WhichSlice::This).DistributionMap(), 1,
                            m_fields.getSlices(lev, WhichSlice::This).nGrowVect());
    amrex::MultiFab By_iter(m_fields.getSlices(lev, WhichSlice::This).boxArray(),
                            m_fields.getSlices(lev, WhichSlice::This).DistributionMap(), 1,
                            m_fields.getSlices(lev, WhichSlice::This).nGrowVect());
    Bx_iter.setVal(0.0);
    By_iter.setVal(0.0);
    amrex::MultiFab Bx_prev_iter(m_fields.getSlices(lev, WhichSlice::This).boxArray(),
                                 m_fields.getSlices(lev, WhichSlice::This).DistributionMap(), 1,
                                 m_fields.getSlices(lev, WhichSlice::This).nGrowVect());
    amrex::MultiFab::Copy(Bx_prev_iter, m_fields.getSlices(lev, WhichSlice::This),
                          Comps[WhichSlice::This]["Bx"], 0, 1, 0);
    amrex::MultiFab By_prev_iter(m_fields.getSlices(lev, WhichSlice::This).boxArray(),
                                 m_fields.getSlices(lev, WhichSlice::This).DistributionMap(), 1,
                                 m_fields.getSlices(lev, WhichSlice::This).nGrowVect());
    amrex::MultiFab::Copy(By_prev_iter, m_fields.getSlices(lev, WhichSlice::This),
                          Comps[WhichSlice::This]["By"], 0, 1, 0);

    /* creating aliases to the current in the next slice.
     * This needs to be reset after each push to the next slice */
    amrex::MultiFab jx_next(m_fields.getSlices(lev, WhichSlice::Next),
                            amrex::make_alias, Comps[WhichSlice::Next]["jx"], 1);
    amrex::MultiFab jy_next(m_fields.getSlices(lev, WhichSlice::Next),
                            amrex::make_alias, Comps[WhichSlice::Next]["jy"], 1);


    /* shift force terms, update force terms using guessed Bx and By */
    AdvancePlasmaParticles(m_plasma_container, m_fields, geom[lev],
                           false, false, true, true, lev);

    /* Begin of predictor corrector loop  */
    int i_iter = 0;
    /* resetting the initial B-field error for mixing between iterations */
    relative_Bfield_error = 1.0;
    while (( relative_Bfield_error > m_predcorr_B_error_tolerance )
           && ( i_iter < m_predcorr_max_iterations ))
    {
        i_iter++;
        /* Push particles to the next slice */
        AdvancePlasmaParticles(m_plasma_container, m_fields, geom[lev],
                               true, true, false, false, lev);
        m_plasma_container.RedistributeSlice(lev);

        /* deposit current to next slice */
        DepositCurrent(m_plasma_container, m_fields, WhichSlice::Next, true,
                       true, false, false, geom[lev], lev);
        amrex::ParallelContext::push(m_comm_xy);
        // need to exchange jx jy jz rho
        amrex::MultiFab j_slice_next(m_fields.getSlices(lev, WhichSlice::Next),
                                     amrex::make_alias, Comps[WhichSlice::Next]["jx"], 4);
        j_slice_next.FillBoundary(Geom(lev).periodicity());
        amrex::ParallelContext::pop();

        /* Calculate Bx and By */
        m_fields.SolvePoissonBx(Bx_iter, Geom(lev), lev);
        m_fields.SolvePoissonBy(By_iter, Geom(lev), lev);

        relative_Bfield_error = m_fields.ComputeRelBFieldError(
            m_fields.getSlices(lev, WhichSlice::This),
            m_fields.getSlices(lev, WhichSlice::This),
            Bx_iter, By_iter,
            Comps[WhichSlice::This]["Bx"], Comps[WhichSlice::This]["By"],
            0, 0, Geom(lev), lev);

        if (i_iter == 1) relative_Bfield_error_prev_iter = relative_Bfield_error;

        /* Mixing the calculated B fields to the actual B field and shifting iterated B fields */
        m_fields.MixAndShiftBfields(
            Bx_iter, Bx_prev_iter, Comps[WhichSlice::This]["Bx"], relative_Bfield_error,
            relative_Bfield_error_prev_iter, m_predcorr_B_mixing_factor, lev);
        m_fields.MixAndShiftBfields(
            By_iter, By_prev_iter, Comps[WhichSlice::This]["By"], relative_Bfield_error,
            relative_Bfield_error_prev_iter, m_predcorr_B_mixing_factor, lev);

        /* resetting current in the next slice to clean temporarily used current*/
        jx_next.setVal(0.);
        jy_next.setVal(0.);

        amrex::ParallelContext::push(m_comm_xy);
         // exchange Bx By
        m_fields.getSlices(lev, WhichSlice::This).FillBoundary(Geom(lev).periodicity());
        amrex::ParallelContext::pop();

        /* Update force terms using the calculated Bx and By */
        AdvancePlasmaParticles(m_plasma_container, m_fields, geom[lev],
                               false, false, true, false, lev);

        /* Shift relative_Bfield_error values */
        relative_Bfield_error_prev_iter = relative_Bfield_error;
    } /* end of predictor corrector loop */

    /* resetting the particle position after they have been pushed to the next slice */
    ResetPlasmaParticles(m_plasma_container, lev);

    if (relative_Bfield_error > 10. && m_predcorr_B_error_tolerance > 0.)
    {
        amrex::Abort("Predictor corrector loop diverged!\n"
                     "Re-try by adjusting the following paramters in the input script:\n"
                     "- lower mixing factor: hipace.predcorr_B_mixing_factor "
                     "(hidden default: 0.1) \n"
                     "- lower B field error tolerance: hipace.predcorr_B_error_tolerance"
                     " (hidden default: 0.04)\n"
                     "- higher number of iterations in the pred. cor. loop:"
                     "hipace.predcorr_max_iterations (hidden default: 5)\n"
                     "- higher longitudinal resolution");
    }
    if (m_verbose >= 2) amrex::Print()<<"islice: " << islice << " n_iter: "<<i_iter<<
                            " relative B field error: "<<relative_Bfield_error<< "\n";
}

void
Hipace::Wait ()
{
    HIPACE_PROFILE("Hipace::Wait()");
#ifdef AMREX_USE_MPI
    int recv_buffer;
    MPI_Status status;

    if (m_rank_z != m_numprocs_z-1) {
        // all ranks except the head rank receive from one rank upstream
        MPI_Recv(&recv_buffer, 1,
                 amrex::ParallelDescriptor::Mpi_typemap<int>::type(),
                 m_rank_z+1, pcomm_z_tag, m_comm_z, &status);
    } else {
        // the head rank receives the data from the tail rank
        MPI_Recv(&recv_buffer, 1,
                 amrex::ParallelDescriptor::Mpi_typemap<int>::type(),
                 0, pcomm_z_tag, m_comm_z, &status);
    }
// FIXME these should be beam particles
//         // Same thing for the plasma particles. Currently only one tile.
//         {
//             const int lev = 0;
//             const amrex::Long np = m_plasma_container.m_num_exchange;
//             const amrex::Long psize = m_plasma_container.superParticleSize();
//             const amrex::Long buffer_size = psize*np;
//             auto recv_buffer = (char*)amrex::The_Pinned_Arena()->alloc(buffer_size);
//
//             MPI_Status status;
//             MPI_Recv(recv_buffer, buffer_size,
//                      amrex::ParallelDescriptor::Mpi_typemap<char>::type(),
//                      m_rank_z+1, pcomm_z_tag, m_comm_z, &status);
//
//             auto& ptile = m_plasma_container.DefineAndReturnParticleTile(lev, 0, 0);
//             ptile.resize(np);
//             const auto ptd = ptile.getParticleTileData();
//
//             const amrex::Gpu::DeviceVector<int> comm_real(m_plasma_container.NumRealComps(), 1);
//             const amrex::Gpu::DeviceVector<int> comm_int (m_plasma_container.NumIntComps(),  1);
//             const auto p_comm_real = comm_real.data();
//             const auto p_comm_int = comm_int.data();
// #ifdef AMREX_USE_GPU
//             if (amrex::Gpu::inLaunchRegion()) {
//                 int const np_per_block = 128;
//                 int const nblocks = (np+np_per_block-1)/np_per_block;
//                 std::size_t const shared_mem_bytes = np_per_block * psize;
//                 // NOTE - TODO DPC++
//                 amrex::launch(nblocks, np_per_block, shared_mem_bytes, amrex::Gpu::gpuStream(),
//                 [=] AMREX_GPU_DEVICE () noexcept
//                 {
//                     amrex::Gpu::SharedMemory<char> gsm;
//                     char* const shared = gsm.dataPtr();
//
//                     // Copy packed data from recv_buffer (in pinned memory) to shared memory
//                     const int i = blockDim.x*blockIdx.x+threadIdx.x;
//                     const unsigned int m = threadIdx.x;
//                     const unsigned int mend = amrex::min<unsigned int>(blockDim.x, np-blockDim.x*blockIdx.x);
//                     for (unsigned int index = m;
//                          index < mend*psize/sizeof(double); index += blockDim.x) {
//                         const double *csrc = (double *)(recv_buffer+blockDim.x*blockIdx.x*psize);
//                         double *cdest = (double *)shared;
//                         cdest[index] = csrc[index];
//                     }
//
//                     __syncthreads();
//                     // Unpack in shared memory, and move to device memory
//                     if (i < np) {
//                         ptd.unpackParticleData(shared, m*psize, i, p_comm_real, p_comm_int);
//                     }
//                 });
//             } else
// #endif
//             {
//                 for (int i = 0; i < np; ++i)
//                 {
//                     ptd.unpackParticleData(recv_buffer, i*psize, i, p_comm_real, p_comm_int);
//                 }
//             }
//
//             amrex::Gpu::Device::synchronize();
//             amrex::The_Pinned_Arena()->free(recv_buffer);
//         }

#endif
}

void
Hipace::Notify (const int step)
{
    HIPACE_PROFILE("Hipace::Notify()");
    // Send from slices 2 and 3 (or main MultiFab's first two valid slabs) to receiver's slices 2
    // and 3.

#ifdef AMREX_USE_MPI
    NotifyFinish(); // finish the previous send

    const int test_int = 1;
    if (m_rank_z != 0) {
        // all ranks except the tail rank send their data downstream
        MPI_Isend(&test_int, 1,
                  amrex::ParallelDescriptor::Mpi_typemap<int>::type(),
                  m_rank_z-1, pcomm_z_tag, m_comm_z, &m_psend_request);
    } else {
        // the tail rank sends its beam data to the head rank,
        // if there are more time steps to calculate
        if (step < m_max_step -1 ) {
            MPI_Isend(&test_int, 1,
                      amrex::ParallelDescriptor::Mpi_typemap<int>::type(),
                      m_numprocs_z-1, pcomm_z_tag, m_comm_z, &m_psend_request);
        }
    }
// FIXME these should be beam particles
//         // Same thing for the plasma particles. Currently only one tile.
//         {
//             const int lev = 0;
//             const amrex::Long np = m_plasma_container.m_num_exchange;
//             const amrex::Long psize = m_plasma_container.superParticleSize();
//             const amrex::Long bufNotifyFinish(); // finish the previous sendNotifyFinish(); // finish the previous sendfer_size = psize*np;
//             m_psend_buffer = (char*)amrex::The_Pinned_Arena()->alloc(buffer_size);
//
//             const auto& ptile = m_plasma_container.ParticlesAt(lev, 0, 0);
//             const auto ptd = ptile.getConstParticleTileData();
//
//             const amrex::Gpu::DeviceVector<int> comm_real(m_plasma_container.NumRealComps(), 1);
//             const amrex::Gpu::DeviceVector<int> comm_int (m_plasma_container.NumIntComps(),  1);
//             const auto p_comm_real = comm_real.data();
//             const auto p_comm_int = comm_int.data();
//             const auto p_psend_buffer = m_psend_buffer;
// #ifdef AMREX_USE_GPU
//             if (amrex::Gpu::inLaunchRegion()) {
//                 const int np_per_block = 128;
//                 const int nblocks = (np+np_per_block-1)/np_per_block;
//                 const std::size_t shared_mem_bytes = np_per_block * psize;
//                 // NOTE - TODO DPC++
//                 amrex::launch(nblocks, np_per_block, shared_mem_bytes, amrex::Gpu::gpuStream(),
//                 [=] AMREX_GPU_DEVICE () noexcept
//                 {
//                     amrex::Gpu::SharedMemory<char> gsm;
//                     char* const shared = gsm.dataPtr();
//
//                     // Pack particles from device memory to shared memory
//                     const int i = blockDim.x*blockIdx.x+threadIdx.x;
//                     const unsigned int m = threadIdx.x;
//                     const unsigned int mend = amrex::min<unsigned int>(blockDim.x, np-blockDim.x*blockIdx.x);
//                     if (i < np) {
//                         ptd.packParticleData(shared, i, m*psize, p_comm_real, p_comm_int);
//                     }
//
//                     __syncthreads();
//
//                     // Copy packed particles from shared memory to psend_buffer in pinned memory
//                     for (unsigned int index = m;
//                          index < mend*psize/sizeof(double); index += blockDim.x) {
//                         const double *csrc = (double *)shared;
//                         double *cdest = (double *)(p_psend_buffer+blockDim.x*blockIdx.x*psize);
//                         cdest[index] = csrc[index];
//                     }
//                 });
//             } else
// #endif
//             {
//                 for (int i = 0; i < np; ++i)
//                 {
//                     ptd.packParticleData(p_psend_buffer, i, i*psize, p_comm_real, p_comm_int);
//                 }
//             }
//
//             amrex::Gpu::Device::synchronize();
//             MPI_Isend(m_psend_buffer, buffer_size,
//                       amrex::ParallelDescriptor::Mpi_typemap<char>::type(),
//                       m_rank_z-1, pcomm_z_tag, m_comm_z, &m_psend_request);
//         }

#endif
}

void
Hipace::NotifyFinish ()
{
#ifdef AMREX_USE_MPI
    // FIXME this will be needed for the beam particle communication
    // if (m_rank_z != 0) {
    //     if (m_psend_buffer) {
    //         MPI_Status status;
    //         MPI_Wait(&m_psend_request, &status);
    //         amrex::The_Pinned_Arena()->free(m_psend_buffer);
    //         m_psend_buffer = nullptr;
    //     }
    // }
#endif
}

void
Hipace::WriteDiagnostics (int output_step)
{
    HIPACE_PROFILE("Hipace::WriteDiagnostics()");

    // Dump every m_output_period steps and after last step
    if (m_output_period < 0 ||
        (!(output_step == m_max_step) && output_step % m_output_period != 0) ) return;

    // Write fields
    const std::string filename = amrex::Concatenate("plt", output_step);
    // assumption: same order as in struct enum Field Comps
    const amrex::Vector< std::string > varnames = m_fields.getDiagComps();

    amrex::Vector<std::string> rfs;

#ifdef HIPACE_USE_OPENPMD
    constexpr int lev = 0;
    m_openpmd_writer.WriteDiagnostics(m_fields.getDiagF(), m_multi_beam, m_fields.getDiagGeom(),
                        m_physical_time, output_step, lev, m_fields.getDiagSliceDir(), varnames);
#else
    constexpr int nlev = 1;
    const amrex::IntVect local_ref_ratio {1, 1, 1};

    amrex::WriteMultiLevelPlotfile(
        filename, nlev, amrex::GetVecOfConstPtrs(m_fields.getDiagF()), varnames,
        m_fields.getDiagGeom(), m_physical_time, {output_step}, {local_ref_ratio},
        "HyperCLaw-V1.1", "Level_", "Cell", rfs);

    // Write beam particles
    m_multi_beam.WritePlotFile(filename);
#endif
}<|MERGE_RESOLUTION|>--- conflicted
+++ resolved
@@ -319,7 +319,6 @@
 
             amrex::Vector<amrex::DenseBins<BeamParticleContainer::ParticleType>> bins;
             bins = m_multi_beam.findParticlesInEachSlice(lev, it, bx, geom[lev]);
-//            m_multi_beam.reorderParticlesBySlice(bins);
 
             for (int isl = bx.bigEnd(Direction::z); isl >= bx.smallEnd(Direction::z); --isl){
                 SolveOneSlice(isl, lev, bx, bins);
@@ -360,12 +359,8 @@
 }
 
 void
-<<<<<<< HEAD
-Hipace::SolveOneSlice (int islice, int lev) //, amrex::Vector<amrex::DenseBins<BeamParticleContainer::ParticleType>>& bins) FIXME: beam disabled
-=======
 Hipace::SolveOneSlice (int islice, int lev, const amrex::Box bx,
                        amrex::Vector<amrex::DenseBins<BeamParticleContainer::ParticleType>>& bins)
->>>>>>> 4f04e65b
 {
     HIPACE_PROFILE("Hipace::SolveOneSlice()");
     // Between this push and the corresponding pop at the end of this
@@ -393,11 +388,7 @@
     m_fields.SolvePoissonExmByAndEypBx(Geom(lev), m_comm_xy, lev);
 
     m_grid_current.DepositCurrentSlice(m_fields, geom[lev], lev, islice);
-<<<<<<< HEAD
-    // m_multi_beam.DepositCurrentSlice(m_fields, geom[lev], lev, islice, bins); FIXME: beam disabled
-=======
     m_multi_beam.DepositCurrentSlice(m_fields, geom[lev], lev, islice, bx, bins);
->>>>>>> 4f04e65b
 
     j_slice.FillBoundary(Geom(lev).periodicity());
 
@@ -410,11 +401,7 @@
     PredictorCorrectorLoopToSolveBxBy(islice, lev);
 
     // Push beam particles
-<<<<<<< HEAD
-    // m_multi_beam.AdvanceBeamParticlesSlice(m_fields, geom[lev], lev, islice, bins); FIXME: beam disabled
-=======
     m_multi_beam.AdvanceBeamParticlesSlice(m_fields, geom[lev], lev, islice, bx, bins);
->>>>>>> 4f04e65b
 
     m_fields.FillDiagnostics(lev, islice);
 
