#include "Hipace.H"
#include "particles/deposition/BeamDepositCurrent.H"
#include "particles/deposition/PlasmaDepositCurrent.H"
#include "utils/HipaceProfilerWrapper.H"
#include "particles/pusher/PlasmaParticleAdvance.H"
#include "particles/pusher/BeamParticleAdvance.H"
#include "particles/BinSort.H"
#include "particles/BoxSort.H"
#include "utils/IOUtil.H"

#include <AMReX_PlotFileUtil.H>
#include <AMReX_ParmParse.H>
#include <AMReX_IntVect.H>

#include <algorithm>
#include <memory>

#ifdef AMREX_USE_MPI
namespace {
    constexpr int ncomm_z_tag = 1001;
    constexpr int pcomm_z_tag = 1002;
}
#endif

Hipace* Hipace::m_instance = nullptr;

int Hipace::m_max_step = 0;
amrex::Real Hipace::m_dt = 0.0;
bool Hipace::m_normalized_units = false;
int Hipace::m_verbose = 0;
int Hipace::m_depos_order_xy = 2;
int Hipace::m_depos_order_z = 0;
amrex::Real Hipace::m_predcorr_B_error_tolerance = 4e-2;
int Hipace::m_predcorr_max_iterations = 30;
amrex::Real Hipace::m_predcorr_B_mixing_factor = 0.05;
bool Hipace::m_do_beam_jx_jy_deposition = true;
bool Hipace::m_do_device_synchronize = false;
int Hipace::m_beam_injection_cr = 1;
amrex::Real Hipace::m_external_ExmBy_slope = 0.;
amrex::Real Hipace::m_external_Ez_slope = 0.;
amrex::Real Hipace::m_external_Ez_uniform = 0.;

Hipace&
Hipace::GetInstance ()
{
    if (!m_instance) {
        m_instance = new Hipace();
    }
    return *m_instance;
}

Hipace::Hipace () :
    m_fields(this),
    m_multi_beam(this),
    m_plasma_container(this)
{
    m_instance = this;

    amrex::ParmParse pp;// Traditionally, max_step and stop_time do not have prefix.
    pp.query("max_step", m_max_step);

    amrex::ParmParse pph("hipace");
    pph.query("normalized_units", m_normalized_units);
    if (m_normalized_units){
        m_phys_const = make_constants_normalized();
    } else {
        m_phys_const = make_constants_SI();
    }
    pph.query("dt", m_dt);
    pph.query("verbose", m_verbose);
    pph.query("numprocs_x", m_numprocs_x);
    pph.query("numprocs_y", m_numprocs_y);
    pph.query("grid_size_z", m_grid_size_z);
    pph.query("depos_order_xy", m_depos_order_xy);
    pph.query("depos_order_z", m_depos_order_z);
    pph.query("predcorr_B_error_tolerance", m_predcorr_B_error_tolerance);
    pph.query("predcorr_max_iterations", m_predcorr_max_iterations);
    pph.query("predcorr_B_mixing_factor", m_predcorr_B_mixing_factor);
    pph.query("output_period", m_output_period);
    AMREX_ALWAYS_ASSERT_WITH_MESSAGE(m_output_period != 0,
                                     "To avoid output, please use output_period = -1.");
    pph.query("beam_injection_cr", m_beam_injection_cr);
    m_numprocs_z = amrex::ParallelDescriptor::NProcs() / (m_numprocs_x*m_numprocs_y);
    AMREX_ALWAYS_ASSERT_WITH_MESSAGE(m_numprocs_z <= m_max_step,
                                     "Please use more or equal time steps than number of ranks");
    AMREX_ALWAYS_ASSERT_WITH_MESSAGE(m_numprocs_x*m_numprocs_y*m_numprocs_z
                                     == amrex::ParallelDescriptor::NProcs(),
                                     "Check hipace.numprocs_x and hipace.numprocs_y");
    pph.query("do_beam_jx_jy_deposition", m_do_beam_jx_jy_deposition);
    pph.query("do_device_synchronize", m_do_device_synchronize);
    pph.query("external_ExmBy_slope", m_external_ExmBy_slope);
    pph.query("external_Ez_slope", m_external_Ez_slope);
    pph.query("external_Ez_uniform", m_external_Ez_uniform);

#ifdef AMREX_USE_MPI
    pph.query("skip_empty_comms", m_skip_empty_comms);
    int myproc = amrex::ParallelDescriptor::MyProc();
    m_rank_z = myproc/(m_numprocs_x*m_numprocs_y);
    MPI_Comm_split(amrex::ParallelDescriptor::Communicator(), m_rank_z, myproc, &m_comm_xy);
    MPI_Comm_rank(m_comm_xy, &m_rank_xy);
    MPI_Comm_split(amrex::ParallelDescriptor::Communicator(), m_rank_xy, myproc, &m_comm_z);
#endif
}

Hipace::~Hipace ()
{
#ifdef AMREX_USE_MPI
    NotifyFinish();
    MPI_Comm_free(&m_comm_xy);
    MPI_Comm_free(&m_comm_z);
#endif
}

void
Hipace::DefineSliceGDB (const amrex::BoxArray& ba, const amrex::DistributionMapping& dm)
{
    std::map<int,amrex::Vector<amrex::Box> > boxes;
    for (int i = 0; i < ba.size(); ++i) {
        int rank = dm[i];
        if (InSameTransverseCommunicator(rank)) {
            boxes[rank].push_back(ba[i]);
        }
    }

    // We assume each process may have multiple Boxes longitude direction, but only one Box in the
    // transverse direction.  The union of all Boxes on a process is rectangular.  The slice
    // BoxArray therefore has one Box per process.  The Boxes in the slice BoxArray have one cell in
    // the longitude direction.  We will use the lowest longitude index in each process to construct
    // the Boxes.  These Boxes do not have any overlaps. Transversely, there are no gaps between
    // them.

    amrex::BoxList bl;
    amrex::Vector<int> procmap;
    for (auto const& kv : boxes) {
        int const iproc = kv.first;
        auto const& boxes_i = kv.second;
        AMREX_ALWAYS_ASSERT_WITH_MESSAGE(boxes_i.size() > 0,
                                         "We assume each process has at least one Box");
        amrex::Box bx = boxes_i[0];
        for (int j = 1; j < boxes_i.size(); ++j) {
            amrex::Box const& bxj = boxes_i[j];
            for (int idim = 0; idim < Direction::z; ++idim) {
                AMREX_ALWAYS_ASSERT(bxj.smallEnd(idim) == bx.smallEnd(idim));
                AMREX_ALWAYS_ASSERT(bxj.bigEnd(idim) == bx.bigEnd(idim));
                if (bxj.smallEnd(Direction::z) < bx.smallEnd(Direction::z)) {
                    bx = bxj;
                }
            }
        }
        bx.setBig(Direction::z, bx.smallEnd(Direction::z));
        bl.push_back(bx);
        procmap.push_back(iproc);
    }

    // Slice BoxArray
    m_slice_ba = amrex::BoxArray(std::move(bl));

    // Slice DistributionMapping
    m_slice_dm = amrex::DistributionMapping(std::move(procmap));

    // Slice Geometry
    constexpr int lev = 0;
    const int dir = AMREX_SPACEDIM-1;
    // Set the lo and hi of domain and probdomain in the z direction
    amrex::RealBox tmp_probdom = Geom(lev).ProbDomain();
    amrex::Box tmp_dom = Geom(lev).Domain();
    const amrex::Real dx = Geom(lev).CellSize(dir);
    const amrex::Real hi = Geom(lev).ProbHi(dir);
    const amrex::Real lo = hi - dx;
    tmp_probdom.setLo(dir, lo);
    tmp_probdom.setHi(dir, hi);
    tmp_dom.setSmall(dir, 0);
    tmp_dom.setBig(dir, 0);
    m_slice_geom = amrex::Geometry(
        tmp_dom, tmp_probdom, Geom(lev).Coord(), Geom(lev).isPeriodic());
}

bool
Hipace::InSameTransverseCommunicator (int rank) const
{
    return rank/(m_numprocs_x*m_numprocs_y) == m_rank_z;
}

void
Hipace::InitData ()
{
    HIPACE_PROFILE("Hipace::InitData()");
    amrex::Vector<amrex::IntVect> new_max_grid_size;
    for (int ilev = 0; ilev <= maxLevel(); ++ilev) {
        amrex::IntVect mgs = maxGridSize(ilev);
        mgs[0] = mgs[1] = 1024000000; // disable domain decomposition in x and y directions
        new_max_grid_size.push_back(mgs);
    }
    SetMaxGridSize(new_max_grid_size);

    AmrCore::InitFromScratch(0.0); // function argument is time
    constexpr int lev = 0;
    m_multi_beam.InitData(geom[0]);
    m_plasma_container.SetParticleBoxArray(lev, m_slice_ba);
    m_plasma_container.SetParticleDistributionMap(lev, m_slice_dm);
    m_plasma_container.SetParticleGeometry(lev, m_slice_geom);
    m_plasma_container.InitData();
    m_adaptive_time_step.Calculate(m_dt, m_multi_beam, m_plasma_container);
#ifdef AMREX_USE_MPI
    m_adaptive_time_step.WaitTimeStep(m_dt, m_comm_z);
    m_adaptive_time_step.NotifyTimeStep(m_dt, m_comm_z);
#endif
}

void
Hipace::MakeNewLevelFromScratch (
    int lev, amrex::Real /*time*/, const amrex::BoxArray& ba, const amrex::DistributionMapping&)
{
    AMREX_ALWAYS_ASSERT(lev == 0);

    // We are going to ignore the DistributionMapping argument and build our own.
    amrex::DistributionMapping dm;
    {
        const amrex::IntVect ncells_global = Geom(0).Domain().length();
        const amrex::IntVect box_size = ba[0].length();  // Uniform box size
        const int nboxes_x = m_numprocs_x;
        const int nboxes_y = m_numprocs_y;
        const int nboxes_z = ncells_global[2] / box_size[2];
        AMREX_ALWAYS_ASSERT(static_cast<long>(nboxes_x) *
                            static_cast<long>(nboxes_y) *
                            static_cast<long>(nboxes_z) == ba.size());
        amrex::Vector<int> procmap;
        // Warning! If we need to do load balancing, we need to update this!
        const int nboxes_x_local = 1;
        const int nboxes_y_local = 1;
        const int nboxes_z_local = nboxes_z / m_numprocs_z;
        for (int k = 0; k < nboxes_z; ++k) {
            int rz = k/nboxes_z_local;
            for (int j = 0; j < nboxes_y; ++j) {
                int ry = j / nboxes_y_local;
                for (int i = 0; i < nboxes_x; ++i) {
                    int rx = i / nboxes_x_local;
                    procmap.push_back(rx+ry*m_numprocs_x+rz*(m_numprocs_x*m_numprocs_y));
                }
            }
        }
        dm.define(std::move(procmap));
    }
    SetDistributionMap(lev, dm); // Let AmrCore know
    DefineSliceGDB(ba, dm);
    m_fields.AllocData(lev, ba, dm, Geom(lev), m_slice_ba, m_slice_dm);
}

void
Hipace::PostProcessBaseGrids (amrex::BoxArray& ba0) const
{
    // This is called by AmrCore::InitFromScratch.
    // The BoxArray made by AmrCore is not what we want.  We will replace it with our own.
    const amrex::IntVect ncells_global = Geom(0).Domain().length();
    amrex::IntVect box_size{ncells_global[0] / m_numprocs_x,
                            ncells_global[1] / m_numprocs_y,
                            m_grid_size_z};
    AMREX_ALWAYS_ASSERT_WITH_MESSAGE(box_size[0]*m_numprocs_x == ncells_global[0],
                                     "# of cells in x-direction is not divisible by hipace.numprocs_x");
    AMREX_ALWAYS_ASSERT_WITH_MESSAGE(box_size[1]*m_numprocs_y == ncells_global[1],
                                     "# of cells in y-direction is not divisible by hipace.numprocs_y");

    if (box_size[2] == 0) {
        box_size[2] = ncells_global[2] / m_numprocs_z;
    }

    const int nboxes_x = m_numprocs_x;
    const int nboxes_y = m_numprocs_y;
    const int nboxes_z = ncells_global[2] / box_size[2];
    AMREX_ALWAYS_ASSERT_WITH_MESSAGE(box_size[2]*nboxes_z == ncells_global[2],
                                     "# of cells in z-direction is not divisible by # of boxes");

    amrex::BoxList bl;
    for (int k = 0; k < nboxes_z; ++k) {
        for (int j = 0; j < nboxes_y; ++j) {
            for (int i = 0; i < nboxes_x; ++i) {
                amrex::IntVect lo = amrex::IntVect(i,j,k)*box_size;
                amrex::IntVect hi = amrex::IntVect(i+1,j+1,k+1)*box_size - 1;
                bl.push_back(amrex::Box(lo,hi));
            }
        }
    }

    ba0 = amrex::BoxArray(std::move(bl));
}

void
Hipace::Evolve ()
{
    HIPACE_PROFILE("Hipace::Evolve()");
    const int rank = amrex::ParallelDescriptor::MyProc();
    int const lev = 0;

    m_box_sorters.clear();
    m_multi_beam.sortParticlesByBox(m_box_sorters, boxArray(lev), geom[lev]);

    // now each rank starts with its own time step and writes to its own file. Highest rank starts with step 0
    for (int step = m_numprocs_z - 1 - m_rank_z; step < m_max_step; step += m_numprocs_z)
    {
#ifdef HIPACE_USE_OPENPMD
        if (m_output_period > 0) m_openpmd_writer.InitDiagnostics();
#endif

        if (m_verbose>=1) std::cout<<"Rank "<<rank<<" started  step "<<step<<" with dt = "<<m_dt<<'\n';

        ResetAllQuantities(lev);

        /* Store charge density of (immobile) ions into WhichSlice::RhoIons */
        DepositCurrent(m_plasma_container, m_fields, WhichSlice::RhoIons,
                       false, false, false, true, geom[lev], lev);

        // Loop over longitudinal boxes on this rank, from head to tail
        for (int it = m_numprocs_z-1; it >= 0; --it)
        {
<<<<<<< HEAD
            Wait(step, it);

            m_box_sorters.clear();
            m_multi_beam.sortParticlesByBox(m_box_sorters, boxArray(lev), geom[lev]);
            m_leftmost_box_snd = std::min(leftmostBoxWithParticles(), m_leftmost_box_snd);
=======
            Wait(step);

            m_box_sorters.clear();
            m_multi_beam.sortParticlesByBox(m_box_sorters, boxArray(lev), geom[lev]);
>>>>>>> d2cd531c

            const amrex::Box& bx = boxArray(lev)[it];
            m_fields.ResizeFDiagFAB(bx, lev);

            amrex::Vector<amrex::DenseBins<BeamParticleContainer::ParticleType>> bins;
            bins = m_multi_beam.findParticlesInEachSlice(lev, it, bx, geom[lev], m_box_sorters);

            for (int isl = bx.bigEnd(Direction::z); isl >= bx.smallEnd(Direction::z); --isl){
                SolveOneSlice(isl, lev, it, bins);
            };

            m_adaptive_time_step.Calculate(m_dt, m_multi_beam, m_plasma_container,
                                           it, m_box_sorters, false);

           // averaging predictor corrector loop diagnostics
           m_predcorr_avg_iterations /= (bx.bigEnd(Direction::z) + 1 - bx.smallEnd(Direction::z));
           m_predcorr_avg_B_error /= (bx.bigEnd(Direction::z) + 1 - bx.smallEnd(Direction::z));
#ifdef HIPACE_USE_OPENPMD
            WriteDiagnostics(step+1, it);
#else
            amrex::Print()<<"WARNING: In parallel runs, only openPMD supports dumping all time steps. \n";
#endif
            Notify(step, it);
        }

<<<<<<< HEAD
=======
        // printing and resetting predictor corrector loop diagnostics
        if (m_verbose>=2) amrex::AllPrint()<<"Rank "<<rank<<": avg. number of iterations "
                                   << m_predcorr_avg_iterations << " avg. transverse B field error "
                                   << m_predcorr_avg_B_error << "\n";
        m_predcorr_avg_iterations = 0.;
        m_predcorr_avg_B_error = 0.;

>>>>>>> d2cd531c
        m_physical_time += m_dt;
    }
    // For consistency, decrement the physical time, so the last time step is like the others:
    // the time stored in the output file is the time for the fields. The beam is one time step
    // ahead.
    m_physical_time -= m_dt;

#ifdef HIPACE_USE_OPENPMD
    if (m_output_period > 0) m_openpmd_writer.reset();
#endif
}

void
Hipace::SolveOneSlice (int islice, int lev, const int ibox,
                       amrex::Vector<amrex::DenseBins<BeamParticleContainer::ParticleType>>& bins)
{
    HIPACE_PROFILE("Hipace::SolveOneSlice()");
    // Between this push and the corresponding pop at the end of this
    // for loop, the parallelcontext is the transverse communicator
    amrex::ParallelContext::push(m_comm_xy);

    const amrex::Box& bx = boxArray(lev)[ibox];

    m_fields.getSlices(lev, WhichSlice::This).setVal(0.);

    AdvancePlasmaParticles(m_plasma_container, m_fields, geom[lev],
                           false, true, false, false, lev);

    amrex::MultiFab rho(m_fields.getSlices(lev, WhichSlice::This), amrex::make_alias,
                        Comps[WhichSlice::This]["rho"], 1);

    DepositCurrent(m_plasma_container, m_fields, WhichSlice::This, false, true,
                   true, true, geom[lev], lev);
    m_fields.AddRhoIons(lev);

    // need to exchange jx jy jz rho
    amrex::MultiFab j_slice(m_fields.getSlices(lev, WhichSlice::This),
                            amrex::make_alias, Comps[WhichSlice::This]["jx"], 4);
    j_slice.FillBoundary(Geom(lev).periodicity());

    m_fields.SolvePoissonExmByAndEypBx(Geom(lev), m_comm_xy, lev);

    m_grid_current.DepositCurrentSlice(m_fields, geom[lev], lev, islice);
<<<<<<< HEAD
    m_multi_beam.DepositCurrentSlice(m_fields, geom[lev], lev, islice, bx, bins, m_box_sorters, ibox);
=======
    m_multi_beam.DepositCurrentSlice(m_fields, geom[lev], lev, islice, bx, bins, m_box_sorters,
                                     ibox, m_do_beam_jx_jy_deposition);
>>>>>>> d2cd531c

    j_slice.FillBoundary(Geom(lev).periodicity());

    m_fields.SolvePoissonEz(Geom(lev),lev);
    m_fields.SolvePoissonBz(Geom(lev), lev);

    /* Modifies Bx and By in the current slice
     * and the force terms of the plasma particles
     */
    PredictorCorrectorLoopToSolveBxBy(islice, lev);

    // Push beam particles
    m_multi_beam.AdvanceBeamParticlesSlice(m_fields, geom[lev], lev, islice, bx, bins, m_box_sorters, ibox);

    m_fields.FillDiagnostics(lev, islice);

    m_fields.ShiftSlices(lev);

    // After this, the parallel context is the full 3D communicator again
    amrex::ParallelContext::pop();
}

void
Hipace::ResetAllQuantities (int lev)
{
    HIPACE_PROFILE("Hipace::ResetAllQuantities()");
    ResetPlasmaParticles(m_plasma_container, lev, true);

    for (int islice=0; islice<WhichSlice::N; islice++) {
        m_fields.getSlices(lev, islice).setVal(0.);
    }
}

void
Hipace::PredictorCorrectorLoopToSolveBxBy (const int islice, const int lev)
{
    HIPACE_PROFILE("Hipace::PredictorCorrectorLoopToSolveBxBy()");

    amrex::Real relative_Bfield_error_prev_iter = 1.0;
    amrex::Real relative_Bfield_error = m_fields.ComputeRelBFieldError(
        m_fields.getSlices(lev, WhichSlice::Previous1),
        m_fields.getSlices(lev, WhichSlice::Previous1),
        m_fields.getSlices(lev, WhichSlice::Previous2),
        m_fields.getSlices(lev, WhichSlice::Previous2),
        Comps[WhichSlice::Previous1]["Bx"], Comps[WhichSlice::Previous1]["By"],
        Comps[WhichSlice::Previous2]["Bx"], Comps[WhichSlice::Previous2]["By"],
        Geom(lev), lev);

    /* Guess Bx and By */
    m_fields.InitialBfieldGuess(relative_Bfield_error, m_predcorr_B_error_tolerance, lev);
    amrex::ParallelContext::push(m_comm_xy);
     // exchange ExmBy EypBx Ez Bx By Bz
    m_fields.getSlices(lev, WhichSlice::This).FillBoundary(Geom(lev).periodicity());
    amrex::ParallelContext::pop();

    /* creating temporary Bx and By arrays for the current and previous iteration */
    amrex::MultiFab Bx_iter(m_fields.getSlices(lev, WhichSlice::This).boxArray(),
                            m_fields.getSlices(lev, WhichSlice::This).DistributionMap(), 1,
                            m_fields.getSlices(lev, WhichSlice::This).nGrowVect());
    amrex::MultiFab By_iter(m_fields.getSlices(lev, WhichSlice::This).boxArray(),
                            m_fields.getSlices(lev, WhichSlice::This).DistributionMap(), 1,
                            m_fields.getSlices(lev, WhichSlice::This).nGrowVect());
    Bx_iter.setVal(0.0);
    By_iter.setVal(0.0);
    amrex::MultiFab Bx_prev_iter(m_fields.getSlices(lev, WhichSlice::This).boxArray(),
                                 m_fields.getSlices(lev, WhichSlice::This).DistributionMap(), 1,
                                 m_fields.getSlices(lev, WhichSlice::This).nGrowVect());
    amrex::MultiFab::Copy(Bx_prev_iter, m_fields.getSlices(lev, WhichSlice::This),
                          Comps[WhichSlice::This]["Bx"], 0, 1, 0);
    amrex::MultiFab By_prev_iter(m_fields.getSlices(lev, WhichSlice::This).boxArray(),
                                 m_fields.getSlices(lev, WhichSlice::This).DistributionMap(), 1,
                                 m_fields.getSlices(lev, WhichSlice::This).nGrowVect());
    amrex::MultiFab::Copy(By_prev_iter, m_fields.getSlices(lev, WhichSlice::This),
                          Comps[WhichSlice::This]["By"], 0, 1, 0);

    /* creating aliases to the current in the next slice.
     * This needs to be reset after each push to the next slice */
    amrex::MultiFab jx_next(m_fields.getSlices(lev, WhichSlice::Next),
                            amrex::make_alias, Comps[WhichSlice::Next]["jx"], 1);
    amrex::MultiFab jy_next(m_fields.getSlices(lev, WhichSlice::Next),
                            amrex::make_alias, Comps[WhichSlice::Next]["jy"], 1);


    /* shift force terms, update force terms using guessed Bx and By */
    AdvancePlasmaParticles(m_plasma_container, m_fields, geom[lev],
                           false, false, true, true, lev);

    /* Begin of predictor corrector loop  */
    int i_iter = 0;
    /* resetting the initial B-field error for mixing between iterations */
    relative_Bfield_error = 1.0;
    while (( relative_Bfield_error > m_predcorr_B_error_tolerance )
           && ( i_iter < m_predcorr_max_iterations ))
    {
        i_iter++;
        m_predcorr_avg_iterations += 1.0;

        /* Push particles to the next slice */
        AdvancePlasmaParticles(m_plasma_container, m_fields, geom[lev],
                               true, true, false, false, lev);

        /* deposit current to next slice */
        DepositCurrent(m_plasma_container, m_fields, WhichSlice::Next, true,
                       true, false, false, geom[lev], lev);
        amrex::ParallelContext::push(m_comm_xy);
        // need to exchange jx jy jz rho
        amrex::MultiFab j_slice_next(m_fields.getSlices(lev, WhichSlice::Next),
                                     amrex::make_alias, Comps[WhichSlice::Next]["jx"], 4);
        j_slice_next.FillBoundary(Geom(lev).periodicity());
        amrex::ParallelContext::pop();

        /* Calculate Bx and By */
        m_fields.SolvePoissonBx(Bx_iter, Geom(lev), lev);
        m_fields.SolvePoissonBy(By_iter, Geom(lev), lev);

        relative_Bfield_error = m_fields.ComputeRelBFieldError(
            m_fields.getSlices(lev, WhichSlice::This),
            m_fields.getSlices(lev, WhichSlice::This),
            Bx_iter, By_iter,
            Comps[WhichSlice::This]["Bx"], Comps[WhichSlice::This]["By"],
            0, 0, Geom(lev), lev);

        if (i_iter == 1) relative_Bfield_error_prev_iter = relative_Bfield_error;

        /* Mixing the calculated B fields to the actual B field and shifting iterated B fields */
        m_fields.MixAndShiftBfields(
            Bx_iter, Bx_prev_iter, Comps[WhichSlice::This]["Bx"], relative_Bfield_error,
            relative_Bfield_error_prev_iter, m_predcorr_B_mixing_factor, lev);
        m_fields.MixAndShiftBfields(
            By_iter, By_prev_iter, Comps[WhichSlice::This]["By"], relative_Bfield_error,
            relative_Bfield_error_prev_iter, m_predcorr_B_mixing_factor, lev);

        /* resetting current in the next slice to clean temporarily used current*/
        jx_next.setVal(0.);
        jy_next.setVal(0.);

        amrex::ParallelContext::push(m_comm_xy);
         // exchange Bx By
        m_fields.getSlices(lev, WhichSlice::This).FillBoundary(Geom(lev).periodicity());
        amrex::ParallelContext::pop();

        /* Update force terms using the calculated Bx and By */
        AdvancePlasmaParticles(m_plasma_container, m_fields, geom[lev],
                               false, false, true, false, lev);

        /* Shift relative_Bfield_error values */
        relative_Bfield_error_prev_iter = relative_Bfield_error;
    } /* end of predictor corrector loop */

    /* resetting the particle position after they have been pushed to the next slice */
    ResetPlasmaParticles(m_plasma_container, lev);

    if (relative_Bfield_error > 10. && m_predcorr_B_error_tolerance > 0.)
    {
        amrex::Abort("Predictor corrector loop diverged!\n"
                     "Re-try by adjusting the following paramters in the input script:\n"
                     "- lower mixing factor: hipace.predcorr_B_mixing_factor "
                     "(hidden default: 0.1) \n"
                     "- lower B field error tolerance: hipace.predcorr_B_error_tolerance"
                     " (hidden default: 0.04)\n"
                     "- higher number of iterations in the pred. cor. loop:"
                     "hipace.predcorr_max_iterations (hidden default: 5)\n"
                     "- higher longitudinal resolution");
    }

    // adding relative B field error for diagnostic
    m_predcorr_avg_B_error += relative_Bfield_error;
    if (m_verbose >= 2) amrex::Print()<<"islice: " << islice << " n_iter: "<<i_iter<<
                            " relative B field error: "<<relative_Bfield_error<< "\n";
}

void
<<<<<<< HEAD
Hipace::Wait (const int step, int it)
=======
Hipace::Wait (const int step)
>>>>>>> d2cd531c
{
    HIPACE_PROFILE("Hipace::Wait()");
#ifdef AMREX_USE_MPI
    if (step == 0) return;
<<<<<<< HEAD

    const int nbeams = m_multi_beam.get_nbeams();
    amrex::Vector<int> np_rcv(nbeams+1, 0);
    if (it < m_leftmost_box_rcv && it < m_numprocs_z - 1 && m_skip_empty_comms){
        amrex::AllPrint()<<"rank "<<m_rank_z<<" step "<<step<<" box "<<it<<": SKIP RECV!\n";
        return;
    }
=======
    const int nbeams = m_multi_beam.get_nbeams();
    amrex::Vector<int> np_rcv(nbeams);
>>>>>>> d2cd531c

    // Receive particle counts
    {
        MPI_Status status;
        // Each rank receives data from upstream, except rank m_numprocs_z-1 who receives from 0
<<<<<<< HEAD
        MPI_Recv(np_rcv.dataPtr(), nbeams+1,
                 amrex::ParallelDescriptor::Mpi_typemap<int>::type(),
                 (m_rank_z+1)%m_numprocs_z, ncomm_z_tag, m_comm_z, &status);
    }
    m_leftmost_box_rcv = std::min(np_rcv[nbeams], m_leftmost_box_rcv);

    // Receive beam particles.
    {
        const amrex::Long np_total = std::accumulate(np_rcv.begin(), np_rcv.begin()+nbeams, 0);
=======
        MPI_Recv(np_rcv.dataPtr(), nbeams,
                 amrex::ParallelDescriptor::Mpi_typemap<int>::type(),
                 (m_rank_z+1)%m_numprocs_z, ncomm_z_tag, m_comm_z, &status);
    }

    // Receive beam particles.
    {
        const amrex::Long np_total = std::accumulate(np_rcv.begin(), np_rcv.end(), 0);
>>>>>>> d2cd531c
        if (np_total == 0) return;
        const amrex::Long psize = sizeof(BeamParticleContainer::SuperParticleType);
        const amrex::Long buffer_size = psize*np_total;
        auto recv_buffer = (char*)amrex::The_Pinned_Arena()->alloc(buffer_size);

        MPI_Status status;
        // Each rank receives data from upstream, except rank m_numprocs_z-1 who receives from 0
        MPI_Recv(recv_buffer, buffer_size,
                 amrex::ParallelDescriptor::Mpi_typemap<char>::type(),
                 (m_rank_z+1)%m_numprocs_z, pcomm_z_tag, m_comm_z, &status);

        int offset_beam = 0;
        for (int ibeam = 0; ibeam < nbeams; ibeam++){
            auto& ptile = m_multi_beam.getBeam(ibeam);
            const int np = np_rcv[ibeam];

            auto old_size = ptile.numParticles();
            auto new_size = old_size + np;
            ptile.resize(new_size);
            const auto ptd = ptile.getParticleTileData();

            const amrex::Gpu::DeviceVector<int> comm_real(m_multi_beam.NumRealComps(), 1);
            const amrex::Gpu::DeviceVector<int> comm_int (m_multi_beam.NumIntComps(),  1);
            const auto p_comm_real = comm_real.data();
            const auto p_comm_int = comm_int.data();

#ifdef AMREX_USE_GPU
            if (amrex::Gpu::inLaunchRegion() && np > 0) {
                int const np_per_block = 128;
                int const nblocks = (np+np_per_block-1)/np_per_block;
                std::size_t const shared_mem_bytes = np_per_block * psize;
                // NOTE - TODO DPC++
                amrex::launch(
                    nblocks, np_per_block, shared_mem_bytes, amrex::Gpu::gpuStream(),
                    [=] AMREX_GPU_DEVICE () noexcept
                    {
                        amrex::Gpu::SharedMemory<char> gsm;
                        char* const shared = gsm.dataPtr();

                        // Copy packed data from recv_buffer (in pinned memory) to shared memory
                        const int i = blockDim.x*blockIdx.x+threadIdx.x;
                        const unsigned int m = threadIdx.x;
                        const unsigned int mend = amrex::min<unsigned int>
                            (blockDim.x, np-blockDim.x*blockIdx.x);
                        for (unsigned int index = m;
                             index < mend*psize/sizeof(double); index += blockDim.x) {
                            const double *csrc = (double *)
                                (recv_buffer+offset_beam*psize+blockDim.x*blockIdx.x*psize);
                            double *cdest = (double *)shared;
                            cdest[index] = csrc[index];
                        }

                        __syncthreads();
                        // Unpack in shared memory, and move to device memory
                        if (i < np) {
                            ptd.unpackParticleData(
                                shared, m*psize, i+old_size, p_comm_real, p_comm_int);
                        }
                    });
            } else
#endif
            {
                for (int i = 0; i < np; ++i)
                {
                    ptd.unpackParticleData(
                        recv_buffer+offset_beam*psize, i*psize, i+old_size, p_comm_real, p_comm_int);
                }
            }
<<<<<<< HEAD

=======
>>>>>>> d2cd531c
            offset_beam += np;
        }

        amrex::Gpu::Device::synchronize();
        amrex::The_Pinned_Arena()->free(recv_buffer);
    }

#endif
}

void
Hipace::Notify (const int step, const int it)
{
    HIPACE_PROFILE("Hipace::Notify()");
    // Send from slices 2 and 3 (or main MultiFab's first two valid slabs) to receiver's slices 2
    // and 3.
#ifdef AMREX_USE_MPI
    NotifyFinish(); // finish the previous send

    // last step does not need to send anything
    if (step == m_max_step -1 ) return;

<<<<<<< HEAD
    m_leftmost_box_snd = std::min(m_leftmost_box_snd, m_leftmost_box_rcv);
    if (it < m_leftmost_box_snd && it < m_numprocs_z - 1 && m_skip_empty_comms){
        amrex::AllPrint()<<"rank "<<m_rank_z<<" step "<<step<<" box "<<it<<": SKIP SEND!\n";
        return;
    }

    const int nbeams = m_multi_beam.get_nbeams();
    m_np_snd.resize(nbeams+1);

=======
    const int nbeams = m_multi_beam.get_nbeams();
    m_np_snd.resize(nbeams);

>>>>>>> d2cd531c
    for (int ibeam = 0; ibeam < nbeams; ++ibeam)
    {
        m_np_snd[ibeam] = m_box_sorters[ibeam].boxCountsPtr()[it];
    }
<<<<<<< HEAD
    m_np_snd[nbeams] = m_leftmost_box_snd;

    // Each rank sends data downstream, except rank 0 who sends data to m_numprocs_z-1
    MPI_Isend(m_np_snd.dataPtr(), nbeams+1, amrex::ParallelDescriptor::Mpi_typemap<int>::type(),
              (m_rank_z-1+m_numprocs_z)%m_numprocs_z, ncomm_z_tag, m_comm_z, &m_nsend_request);

    // Send beam particles. Currently only one tile.
    {
        const amrex::Long np_total = std::accumulate(m_np_snd.begin(), m_np_snd.begin()+nbeams, 0);
=======

    // Each rank sends data downstream, except rank 0 who sends data to m_numprocs_z-1
    MPI_Isend(m_np_snd.dataPtr(), nbeams, amrex::ParallelDescriptor::Mpi_typemap<int>::type(),
              (m_rank_z-1+m_numprocs_z)%m_numprocs_z, ncomm_z_tag, m_comm_z, &m_nsend_request);

    // Send beam particles. Currently only one tile.
    {
        const amrex::Long np_total = std::accumulate(m_np_snd.begin(), m_np_snd.end(), 0);
>>>>>>> d2cd531c
        if (np_total == 0) return;
        const amrex::Long psize = sizeof(BeamParticleContainer::SuperParticleType);
        const amrex::Long buffer_size = psize*np_total;
        m_psend_buffer = (char*)amrex::The_Pinned_Arena()->alloc(buffer_size);

        int offset_beam = 0;
        for (int ibeam = 0; ibeam < nbeams; ibeam++){
            const int offset_box = m_box_sorters[ibeam].boxOffsetsPtr()[it];
            const amrex::Long np = m_np_snd[ibeam];

            auto& ptile = m_multi_beam.getBeam(ibeam);
            const auto ptd = ptile.getConstParticleTileData();

            const amrex::Gpu::DeviceVector<int> comm_real(m_multi_beam.NumRealComps(), 1);
            const amrex::Gpu::DeviceVector<int> comm_int (m_multi_beam.NumIntComps(),  1);
            const auto p_comm_real = comm_real.data();
            const auto p_comm_int = comm_int.data();
            const auto p_psend_buffer = m_psend_buffer + offset_beam*psize;
#ifdef AMREX_USE_GPU
            if (amrex::Gpu::inLaunchRegion() && np > 0) {
                const int np_per_block = 128;
                const int nblocks = (np+np_per_block-1)/np_per_block;
                const std::size_t shared_mem_bytes = np_per_block * psize;
                // NOTE - TODO DPC++
                amrex::launch(
                    nblocks, np_per_block, shared_mem_bytes, amrex::Gpu::gpuStream(),
                    [=] AMREX_GPU_DEVICE () noexcept
                    {
                        amrex::Gpu::SharedMemory<char> gsm;
                        char* const shared = gsm.dataPtr();

                        // Pack particles from device memory to shared memory
                        const int i = blockDim.x*blockIdx.x+threadIdx.x;
                        const unsigned int m = threadIdx.x;
                        const unsigned int mend = amrex::min<unsigned int>(blockDim.x, np-blockDim.x*blockIdx.x);
                        if (i < np) {
                            ptd.packParticleData(shared, offset_box+i, m*psize, p_comm_real, p_comm_int);
                        }

                        __syncthreads();

                        // Copy packed particles from shared memory to psend_buffer in pinned memory
                        for (unsigned int index = m;
                             index < mend*psize/sizeof(double); index += blockDim.x) {
                            const double *csrc = (double *)shared;
                            double *cdest = (double *)(p_psend_buffer+blockDim.x*blockIdx.x*psize);
                            cdest[index] = csrc[index];
                        }
                    });
            } else
#endif
            {
                for (int i = 0; i < np; ++i)
                {
                    ptd.packParticleData(p_psend_buffer, offset_box+i, i*psize, p_comm_real, p_comm_int);
                }
            }
            amrex::Gpu::Device::synchronize();

            ptile.resize(offset_box);
            offset_beam += np;
        } // here
        // Each rank sends data downstream, except rank 0 who sends data to m_numprocs_z-1
        MPI_Isend(m_psend_buffer, buffer_size, amrex::ParallelDescriptor::Mpi_typemap<char>::type(),
                  (m_rank_z-1+m_numprocs_z)%m_numprocs_z, pcomm_z_tag, m_comm_z, &m_psend_request);
    }
#endif
}

void
Hipace::NotifyFinish ()
{
#ifdef AMREX_USE_MPI
    if (m_np_snd.size() > 0) {
        MPI_Status status;
        MPI_Wait(&m_nsend_request, &status);
        m_np_snd.resize(0);
    }
    if (m_psend_buffer) {
        MPI_Status status;
        MPI_Wait(&m_psend_request, &status);
        amrex::The_Pinned_Arena()->free(m_psend_buffer);
        m_psend_buffer = nullptr;
    }
#endif
}

void
Hipace::WriteDiagnostics (int output_step, const int it)
{
    HIPACE_PROFILE("Hipace::WriteDiagnostics()");

    // Dump every m_output_period steps and after last step
    if (m_output_period < 0 ||
        (!(output_step == m_max_step) && output_step % m_output_period != 0) ) return;

    // Write fields
    const std::string filename = amrex::Concatenate("plt", output_step);
    // assumption: same order as in struct enum Field Comps
    const amrex::Vector< std::string > varnames = m_fields.getDiagComps();

    amrex::Vector<std::string> rfs;

#ifdef HIPACE_USE_OPENPMD
    constexpr int lev = 0;
    m_openpmd_writer.WriteDiagnostics(m_fields.getDiagF(), m_multi_beam, m_fields.getDiagGeom(),
                        m_physical_time, output_step, lev, m_fields.getDiagSliceDir(), varnames,
                        it, m_box_sorters);
#else
    constexpr int nlev = 1;
    const amrex::IntVect local_ref_ratio {1, 1, 1};

    amrex::WriteMultiLevelPlotfile(
        filename, nlev, amrex::GetVecOfConstPtrs(m_fields.getDiagF()), varnames,
        m_fields.getDiagGeom(), m_physical_time, {output_step}, {local_ref_ratio},
        "HyperCLaw-V1.1", "Level_", "Cell", rfs);

    // Write beam particles
    m_multi_beam.WritePlotFile(filename);
#endif
}

int
Hipace::leftmostBoxWithParticles () const
{
    int boxid = m_numprocs_z;
    for(const auto& box_sorter : m_box_sorters){
        boxid = std::min(box_sorter.leftmostBoxWithParticles(), boxid);
    }
    return boxid;
}<|MERGE_RESOLUTION|>--- conflicted
+++ resolved
@@ -312,18 +312,11 @@
         // Loop over longitudinal boxes on this rank, from head to tail
         for (int it = m_numprocs_z-1; it >= 0; --it)
         {
-<<<<<<< HEAD
             Wait(step, it);
 
             m_box_sorters.clear();
             m_multi_beam.sortParticlesByBox(m_box_sorters, boxArray(lev), geom[lev]);
             m_leftmost_box_snd = std::min(leftmostBoxWithParticles(), m_leftmost_box_snd);
-=======
-            Wait(step);
-
-            m_box_sorters.clear();
-            m_multi_beam.sortParticlesByBox(m_box_sorters, boxArray(lev), geom[lev]);
->>>>>>> d2cd531c
 
             const amrex::Box& bx = boxArray(lev)[it];
             m_fields.ResizeFDiagFAB(bx, lev);
@@ -349,8 +342,6 @@
             Notify(step, it);
         }
 
-<<<<<<< HEAD
-=======
         // printing and resetting predictor corrector loop diagnostics
         if (m_verbose>=2) amrex::AllPrint()<<"Rank "<<rank<<": avg. number of iterations "
                                    << m_predcorr_avg_iterations << " avg. transverse B field error "
@@ -358,7 +349,6 @@
         m_predcorr_avg_iterations = 0.;
         m_predcorr_avg_B_error = 0.;
 
->>>>>>> d2cd531c
         m_physical_time += m_dt;
     }
     // For consistency, decrement the physical time, so the last time step is like the others:
@@ -402,12 +392,8 @@
     m_fields.SolvePoissonExmByAndEypBx(Geom(lev), m_comm_xy, lev);
 
     m_grid_current.DepositCurrentSlice(m_fields, geom[lev], lev, islice);
-<<<<<<< HEAD
-    m_multi_beam.DepositCurrentSlice(m_fields, geom[lev], lev, islice, bx, bins, m_box_sorters, ibox);
-=======
     m_multi_beam.DepositCurrentSlice(m_fields, geom[lev], lev, islice, bx, bins, m_box_sorters,
                                      ibox, m_do_beam_jx_jy_deposition);
->>>>>>> d2cd531c
 
     j_slice.FillBoundary(Geom(lev).periodicity());
 
@@ -580,16 +566,11 @@
 }
 
 void
-<<<<<<< HEAD
 Hipace::Wait (const int step, int it)
-=======
-Hipace::Wait (const int step)
->>>>>>> d2cd531c
 {
     HIPACE_PROFILE("Hipace::Wait()");
 #ifdef AMREX_USE_MPI
     if (step == 0) return;
-<<<<<<< HEAD
 
     const int nbeams = m_multi_beam.get_nbeams();
     amrex::Vector<int> np_rcv(nbeams+1, 0);
@@ -597,16 +578,11 @@
         amrex::AllPrint()<<"rank "<<m_rank_z<<" step "<<step<<" box "<<it<<": SKIP RECV!\n";
         return;
     }
-=======
-    const int nbeams = m_multi_beam.get_nbeams();
-    amrex::Vector<int> np_rcv(nbeams);
->>>>>>> d2cd531c
 
     // Receive particle counts
     {
         MPI_Status status;
         // Each rank receives data from upstream, except rank m_numprocs_z-1 who receives from 0
-<<<<<<< HEAD
         MPI_Recv(np_rcv.dataPtr(), nbeams+1,
                  amrex::ParallelDescriptor::Mpi_typemap<int>::type(),
                  (m_rank_z+1)%m_numprocs_z, ncomm_z_tag, m_comm_z, &status);
@@ -616,16 +592,6 @@
     // Receive beam particles.
     {
         const amrex::Long np_total = std::accumulate(np_rcv.begin(), np_rcv.begin()+nbeams, 0);
-=======
-        MPI_Recv(np_rcv.dataPtr(), nbeams,
-                 amrex::ParallelDescriptor::Mpi_typemap<int>::type(),
-                 (m_rank_z+1)%m_numprocs_z, ncomm_z_tag, m_comm_z, &status);
-    }
-
-    // Receive beam particles.
-    {
-        const amrex::Long np_total = std::accumulate(np_rcv.begin(), np_rcv.end(), 0);
->>>>>>> d2cd531c
         if (np_total == 0) return;
         const amrex::Long psize = sizeof(BeamParticleContainer::SuperParticleType);
         const amrex::Long buffer_size = psize*np_total;
@@ -694,10 +660,6 @@
                         recv_buffer+offset_beam*psize, i*psize, i+old_size, p_comm_real, p_comm_int);
                 }
             }
-<<<<<<< HEAD
-
-=======
->>>>>>> d2cd531c
             offset_beam += np;
         }
 
@@ -720,7 +682,6 @@
     // last step does not need to send anything
     if (step == m_max_step -1 ) return;
 
-<<<<<<< HEAD
     m_leftmost_box_snd = std::min(m_leftmost_box_snd, m_leftmost_box_rcv);
     if (it < m_leftmost_box_snd && it < m_numprocs_z - 1 && m_skip_empty_comms){
         amrex::AllPrint()<<"rank "<<m_rank_z<<" step "<<step<<" box "<<it<<": SKIP SEND!\n";
@@ -730,16 +691,10 @@
     const int nbeams = m_multi_beam.get_nbeams();
     m_np_snd.resize(nbeams+1);
 
-=======
-    const int nbeams = m_multi_beam.get_nbeams();
-    m_np_snd.resize(nbeams);
-
->>>>>>> d2cd531c
     for (int ibeam = 0; ibeam < nbeams; ++ibeam)
     {
         m_np_snd[ibeam] = m_box_sorters[ibeam].boxCountsPtr()[it];
     }
-<<<<<<< HEAD
     m_np_snd[nbeams] = m_leftmost_box_snd;
 
     // Each rank sends data downstream, except rank 0 who sends data to m_numprocs_z-1
@@ -749,16 +704,6 @@
     // Send beam particles. Currently only one tile.
     {
         const amrex::Long np_total = std::accumulate(m_np_snd.begin(), m_np_snd.begin()+nbeams, 0);
-=======
-
-    // Each rank sends data downstream, except rank 0 who sends data to m_numprocs_z-1
-    MPI_Isend(m_np_snd.dataPtr(), nbeams, amrex::ParallelDescriptor::Mpi_typemap<int>::type(),
-              (m_rank_z-1+m_numprocs_z)%m_numprocs_z, ncomm_z_tag, m_comm_z, &m_nsend_request);
-
-    // Send beam particles. Currently only one tile.
-    {
-        const amrex::Long np_total = std::accumulate(m_np_snd.begin(), m_np_snd.end(), 0);
->>>>>>> d2cd531c
         if (np_total == 0) return;
         const amrex::Long psize = sizeof(BeamParticleContainer::SuperParticleType);
         const amrex::Long buffer_size = psize*np_total;
