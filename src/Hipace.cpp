#include "Hipace.H"
#include "particles/deposition/BeamDepositCurrent.H"
#include "particles/deposition/PlasmaDepositCurrent.H"
#include "utils/HipaceProfilerWrapper.H"
#include "particles/pusher/PlasmaParticleAdvance.H"
#include "particles/pusher/BeamParticleAdvance.H"
#include "particles/BinSort.H"
#include "utils/IOUtil.H"

#include <AMReX_PlotFileUtil.H>
#include <AMReX_ParmParse.H>
#include <AMReX_IntVect.H>

#include <algorithm>
#include <memory>

#ifdef AMREX_USE_MPI
namespace {
    constexpr int comm_z_tag = 1000;
    constexpr int pcomm_z_tag = 1001;
}
#endif

Hipace* Hipace::m_instance = nullptr;

int Hipace::m_max_step = 0;
amrex::Real Hipace::m_dt = 0.0;
bool Hipace::m_normalized_units = false;
int Hipace::m_verbose = 0;
int Hipace::m_depos_order_xy = 2;
int Hipace::m_depos_order_z = 0;
amrex::Real Hipace::m_predcorr_B_error_tolerance = 4e-2;
int Hipace::m_predcorr_max_iterations = 30;
amrex::Real Hipace::m_predcorr_B_mixing_factor = 0.05;
bool Hipace::m_do_device_synchronize = false;
int Hipace::m_beam_injection_cr = 1;
amrex::Real Hipace::m_external_focusing_field_strength = 0.;
amrex::Real Hipace::m_external_accel_field_strength = 0.;

Hipace&
Hipace::GetInstance ()
{
    if (!m_instance) {
        m_instance = new Hipace();
    }
    return *m_instance;
}

Hipace::Hipace () :
    m_fields(this),
    m_multi_beam(this),
    m_plasma_container(this)
{
    m_instance = this;

    amrex::ParmParse pp;// Traditionally, max_step and stop_time do not have prefix.
    pp.query("max_step", m_max_step);

    amrex::ParmParse pph("hipace");
    pph.query("normalized_units", m_normalized_units);
    if (m_normalized_units){
        m_phys_const = make_constants_normalized();
    } else {
        m_phys_const = make_constants_SI();
    }
    pph.query("dt", m_dt);
    pph.query("verbose", m_verbose);
    pph.query("numprocs_x", m_numprocs_x);
    pph.query("numprocs_y", m_numprocs_y);
    pph.query("grid_size_z", m_grid_size_z);
    pph.query("depos_order_xy", m_depos_order_xy);
    pph.query("depos_order_z", m_depos_order_z);
    pph.query("predcorr_B_error_tolerance", m_predcorr_B_error_tolerance);
    pph.query("predcorr_max_iterations", m_predcorr_max_iterations);
    pph.query("predcorr_B_mixing_factor", m_predcorr_B_mixing_factor);
    pph.query("output_period", m_output_period);
    AMREX_ALWAYS_ASSERT_WITH_MESSAGE(m_output_period != 0,
                                     "To avoid output, please use output_period = -1.");
    pph.query("beam_injection_cr", m_beam_injection_cr);
    m_numprocs_z = amrex::ParallelDescriptor::NProcs() / (m_numprocs_x*m_numprocs_y);
    AMREX_ALWAYS_ASSERT_WITH_MESSAGE(m_numprocs_x*m_numprocs_y*m_numprocs_z
                                     == amrex::ParallelDescriptor::NProcs(),
                                     "Check hipace.numprocs_x and hipace.numprocs_y");
    pph.query("do_device_synchronize", m_do_device_synchronize);
    pph.query("external_focusing_field_strength", m_external_focusing_field_strength);
    pph.query("external_accel_field_strength", m_external_accel_field_strength);

#ifdef AMREX_USE_MPI
    int myproc = amrex::ParallelDescriptor::MyProc();
    m_rank_z = myproc/(m_numprocs_x*m_numprocs_y);
    MPI_Comm_split(amrex::ParallelDescriptor::Communicator(), m_rank_z, myproc, &m_comm_xy);
    MPI_Comm_rank(m_comm_xy, &m_rank_xy);
    MPI_Comm_split(amrex::ParallelDescriptor::Communicator(), m_rank_xy, myproc, &m_comm_z);
#endif
}

Hipace::~Hipace ()
{
#ifdef AMREX_USE_MPI
    NotifyFinish();
    MPI_Comm_free(&m_comm_xy);
    MPI_Comm_free(&m_comm_z);
#endif
}

void
Hipace::DefineSliceGDB (const amrex::BoxArray& ba, const amrex::DistributionMapping& dm)
{
    std::map<int,amrex::Vector<amrex::Box> > boxes;
    for (int i = 0; i < ba.size(); ++i) {
        int rank = dm[i];
        if (InSameTransverseCommunicator(rank)) {
            boxes[rank].push_back(ba[i]);
        }
    }

    // We assume each process may have multiple Boxes longitude direction, but only one Box in the
    // transverse direction.  The union of all Boxes on a process is rectangular.  The slice
    // BoxArray therefore has one Box per process.  The Boxes in the slice BoxArray have one cell in
    // the longitude direction.  We will use the lowest longitude index in each process to construct
    // the Boxes.  These Boxes do not have any overlaps. Transversely, there are no gaps between
    // them.

    amrex::BoxList bl;
    amrex::Vector<int> procmap;
    for (auto const& kv : boxes) {
        int const iproc = kv.first;
        auto const& boxes_i = kv.second;
        AMREX_ALWAYS_ASSERT_WITH_MESSAGE(boxes_i.size() > 0,
                                         "We assume each process has at least one Box");
        amrex::Box bx = boxes_i[0];
        for (int j = 1; j < boxes_i.size(); ++j) {
            amrex::Box const& bxj = boxes_i[j];
            for (int idim = 0; idim < Direction::z; ++idim) {
                AMREX_ALWAYS_ASSERT(bxj.smallEnd(idim) == bx.smallEnd(idim));
                AMREX_ALWAYS_ASSERT(bxj.bigEnd(idim) == bx.bigEnd(idim));
                if (bxj.smallEnd(Direction::z) < bx.smallEnd(Direction::z)) {
                    bx = bxj;
                }
            }
        }
        bx.setBig(Direction::z, bx.smallEnd(Direction::z));
        bl.push_back(bx);
        procmap.push_back(iproc);
    }

    // Slice BoxArray
    m_slice_ba = amrex::BoxArray(std::move(bl));

    // Slice DistributionMapping
    m_slice_dm = amrex::DistributionMapping(std::move(procmap));

    // Slice Geometry
    constexpr int lev = 0;
    const int dir = AMREX_SPACEDIM-1;
    // Set the lo and hi of domain and probdomain in the z direction
    amrex::RealBox tmp_probdom = Geom(lev).ProbDomain();
    amrex::Box tmp_dom = Geom(lev).Domain();
    const amrex::Real dx = Geom(lev).CellSize(dir);
    const amrex::Real hi = Geom(lev).ProbHi(dir);
    const amrex::Real lo = hi - dx;
    tmp_probdom.setLo(dir, lo);
    tmp_probdom.setHi(dir, hi);
    tmp_dom.setSmall(dir, 0);
    tmp_dom.setBig(dir, 0);
    m_slice_geom = amrex::Geometry(
        tmp_dom, tmp_probdom, Geom(lev).Coord(), Geom(lev).isPeriodic());
}

bool
Hipace::InSameTransverseCommunicator (int rank) const
{
    return rank/(m_numprocs_x*m_numprocs_y) == m_rank_z;
}

void
Hipace::InitData ()
{
    HIPACE_PROFILE("Hipace::InitData()");
    amrex::Vector<amrex::IntVect> new_max_grid_size;
    for (int ilev = 0; ilev <= maxLevel(); ++ilev) {
        amrex::IntVect mgs = maxGridSize(ilev);
        mgs[0] = mgs[1] = 1024000000; // disable domain decomposition in x and y directions
        new_max_grid_size.push_back(mgs);
    }
    SetMaxGridSize(new_max_grid_size);

    AmrCore::InitFromScratch(0.0); // function argument is time
    constexpr int lev = 0;
    m_multi_beam.InitData(geom[0]);
    m_plasma_container.SetParticleBoxArray(lev, m_slice_ba);
    m_plasma_container.SetParticleDistributionMap(lev, m_slice_dm);
    m_plasma_container.SetParticleGeometry(lev, m_slice_geom);
    m_plasma_container.InitData();

#ifdef AMREX_USE_MPI
    #ifdef HIPACE_USE_OPENPMD
    // receive and pass the number of beam particles to share the offset for openPMD IO
    // FIXME: sending the total number of particles will no longer be required.
    // m_multi_beam.WaitNumParticles(m_comm_z);
    // m_multi_beam.NotifyNumParticles(m_comm_z);
    #endif
#endif
}

void
Hipace::MakeNewLevelFromScratch (
    int lev, amrex::Real /*time*/, const amrex::BoxArray& ba, const amrex::DistributionMapping&)
{
    AMREX_ALWAYS_ASSERT(lev == 0);

    // We are going to ignore the DistributionMapping argument and build our own.
    amrex::DistributionMapping dm;
    {
        const amrex::IntVect ncells_global = Geom(0).Domain().length();
        const amrex::IntVect box_size = ba[0].length();  // Uniform box size
        const int nboxes_x = m_numprocs_x;
        const int nboxes_y = m_numprocs_y;
        const int nboxes_z = ncells_global[2] / box_size[2];
        AMREX_ALWAYS_ASSERT(static_cast<long>(nboxes_x) *
                            static_cast<long>(nboxes_y) *
                            static_cast<long>(nboxes_z) == ba.size());
        amrex::Vector<int> procmap;
        // Warning! If we need to do load balancing, we need to update this!
        const int nboxes_x_local = 1;
        const int nboxes_y_local = 1;
        const int nboxes_z_local = nboxes_z / m_numprocs_z;
        for (int k = 0; k < nboxes_z; ++k) {
            int rz = k/nboxes_z_local;
            for (int j = 0; j < nboxes_y; ++j) {
                int ry = j / nboxes_y_local;
                for (int i = 0; i < nboxes_x; ++i) {
                    int rx = i / nboxes_x_local;
                    procmap.push_back(rx+ry*m_numprocs_x+rz*(m_numprocs_x*m_numprocs_y));
                }
            }
        }
        dm.define(std::move(procmap));
    }
    SetDistributionMap(lev, dm); // Let AmrCore know
    DefineSliceGDB(ba, dm);
    m_fields.AllocData(lev, ba, dm, Geom(lev), m_slice_ba, m_slice_dm);
}

void
Hipace::PostProcessBaseGrids (amrex::BoxArray& ba0) const
{
    // This is called by AmrCore::InitFromScratch.
    // The BoxArray made by AmrCore is not what we want.  We will replace it with our own.
    const amrex::IntVect ncells_global = Geom(0).Domain().length();
    amrex::IntVect box_size{ncells_global[0] / m_numprocs_x,
                            ncells_global[1] / m_numprocs_y,
                            m_grid_size_z};
    AMREX_ALWAYS_ASSERT_WITH_MESSAGE(box_size[0]*m_numprocs_x == ncells_global[0],
                                     "# of cells in x-direction is not divisible by hipace.numprocs_x");
    AMREX_ALWAYS_ASSERT_WITH_MESSAGE(box_size[1]*m_numprocs_y == ncells_global[1],
                                     "# of cells in y-direction is not divisible by hipace.numprocs_y");

    if (box_size[2] == 0) {
        box_size[2] = ncells_global[2] / m_numprocs_z;
    }

    const int nboxes_x = m_numprocs_x;
    const int nboxes_y = m_numprocs_y;
    const int nboxes_z = ncells_global[2] / box_size[2];
    AMREX_ALWAYS_ASSERT_WITH_MESSAGE(box_size[2]*nboxes_z == ncells_global[2],
                                     "# of cells in z-direction is not divisible by # of boxes");

    amrex::BoxList bl;
    for (int k = 0; k < nboxes_z; ++k) {
        for (int j = 0; j < nboxes_y; ++j) {
            for (int i = 0; i < nboxes_x; ++i) {
                amrex::IntVect lo = amrex::IntVect(i,j,k)*box_size;
                amrex::IntVect hi = amrex::IntVect(i+1,j+1,k+1)*box_size - 1;
                bl.push_back(amrex::Box(lo,hi));
            }
        }
    }

    ba0 = amrex::BoxArray(std::move(bl));
}

void
Hipace::Evolve ()
{
    HIPACE_PROFILE("Hipace::Evolve()");
    const int rank = amrex::ParallelDescriptor::MyProc();
    int const lev = 0;

    // now each rank starts with its own time step and writes to its own file. Highest rank starts with step 0
    for (int step = m_numprocs_z - 1 - m_rank_z; step < m_max_step; step += m_numprocs_z)
    {
#ifdef HIPACE_USE_OPENPMD
        if (m_output_period > 0) m_openpmd_writer.InitDiagnostics();
#endif
<<<<<<< HEAD
        //WriteDiagnostics(0); FIXME: if we want to keep this, only the beam initializing rank may call this
=======
        WriteDiagnostics(0); // FIXME: if we want to keep this, only the beam initializing rank may call this
>>>>>>> 3b9bf1be

        /* calculate the adaptive time step before printout, so the ranks already print their new dt */
        // m_adaptive_time_step.Calculate(m_dt, step, m_multi_beam, m_plasma_container, lev, m_comm_z);

        if (m_verbose>=1) std::cout<<"Rank "<<rank<<" started  step "<<step<<" with dt = "<<m_dt<<'\n';

        ResetAllQuantities(lev);

<<<<<<< HEAD
        // Wait();

=======
>>>>>>> 3b9bf1be
        /* Store charge density of (immobile) ions into WhichSlice::RhoIons */
        if (m_rank_z == m_numprocs_z-1){
            DepositCurrent(m_plasma_container, m_fields, WhichSlice::RhoIons,
                           false, false, false, true, geom[lev], lev);
        }

        // Loop over longitudinal boxes on this rank, from head to tail
        for (int it = m_numprocs_z-1; it >= 0; --it)
        {
<<<<<<< HEAD
            const amrex::Box& bx = boxArray(lev)[it];
            // FIXME use amrex::FArrayBox::resize(bx) to re-use the same memory
            // amrex::Vector<amrex::DenseBins<BeamParticleContainer::ParticleType>> bins; FIXME: beam disabled
            // bins = m_multi_beam.findParticlesInEachSlice(lev, *it, bx, geom[lev]);

            for (int isl = bx.bigEnd(Direction::z); isl >= bx.smallEnd(Direction::z); --isl){
                SolveOneSlice(isl, lev); //, bins); FIXME: beam disabled
=======
            if (step > 0) Wait();

            const amrex::Box& bx = boxArray(lev)[it];
            // FIXME use amrex::FArrayBox::resize(bx) to re-use the same memory
            amrex::Vector<amrex::DenseBins<BeamParticleContainer::ParticleType>> bins;
            bins = m_multi_beam.findParticlesInEachSlice(lev, it, bx, geom[lev]);

            for (int isl = bx.bigEnd(Direction::z); isl >= bx.smallEnd(Direction::z); --isl){
                SolveOneSlice(isl, lev, bins); // FIXME: beam disabled
>>>>>>> 3b9bf1be
            };

            Notify(step);
        }

        // FIXME: beam disabled
        // if (amrex::ParallelDescriptor::NProcs() == 1) {
        //     m_multi_beam.Redistribute();
        // } else {
        //     m_multi_beam.RedistributeSlice(lev);
        //     amrex::Print()<<"WARNING: In parallel runs, beam particles are only redistributed "
        //                     " transversely. \n";
        // }

        /* Passing the adaptive time step info */
        // m_adaptive_time_step.PassTimeStepInfo(step, m_comm_z);
        // Slices have already been shifted, so send
        // slices {2,3} from upstream to {2,3} in downstream.
<<<<<<< HEAD
        // Notify();
=======
>>>>>>> 3b9bf1be

#ifdef HIPACE_USE_OPENPMD
        WriteDiagnostics(step+1);
#else
        amrex::Print()<<"WARNING: In parallel runs, only openPMD supports dumping all time steps. \n";
#endif
        m_physical_time += m_dt;
    }
    // For consistency, decrement the physical time, so the last time step is like the others:
    // the time stored in the output file is the time for the fields. The beam is one time step
    // ahead.
    m_physical_time -= m_dt;
    WriteDiagnostics(m_max_step, true);
#ifdef HIPACE_USE_OPENPMD
    if (m_output_period > 0) m_openpmd_writer.reset();
#endif
}

void
Hipace::SolveOneSlice (int islice, int lev) //, amrex::Vector<amrex::DenseBins<BeamParticleContainer::ParticleType>>& bins) FIXME: beam disabled
{
    HIPACE_PROFILE("Hipace::SolveOneSlice()");
    // Between this push and the corresponding pop at the end of this
    // for loop, the parallelcontext is the transverse communicator
    amrex::ParallelContext::push(m_comm_xy);

    m_fields.getSlices(lev, WhichSlice::This).setVal(0.);

    AdvancePlasmaParticles(m_plasma_container, m_fields, geom[lev],
                           false, true, false, false, lev);

    m_plasma_container.RedistributeSlice(lev);
    amrex::MultiFab rho(m_fields.getSlices(lev, WhichSlice::This), amrex::make_alias,
                        Comps[WhichSlice::This]["rho"], 1);

    DepositCurrent(m_plasma_container, m_fields, WhichSlice::This, false, true,
                   true, true, geom[lev], lev);
    m_fields.AddRhoIons(lev);

    // need to exchange jx jy jz rho
    amrex::MultiFab j_slice(m_fields.getSlices(lev, WhichSlice::This),
                            amrex::make_alias, Comps[WhichSlice::This]["jx"], 4);
    j_slice.FillBoundary(Geom(lev).periodicity());

    m_fields.SolvePoissonExmByAndEypBx(Geom(lev), m_comm_xy, lev);

    m_grid_current.DepositCurrentSlice(m_fields, geom[lev], lev, islice);
    // m_multi_beam.DepositCurrentSlice(m_fields, geom[lev], lev, islice, bins); FIXME: beam disabled

    j_slice.FillBoundary(Geom(lev).periodicity());

    m_fields.SolvePoissonEz(Geom(lev),lev);
    m_fields.SolvePoissonBz(Geom(lev), lev);

    /* Modifies Bx and By in the current slice
     * and the force terms of the plasma particles
     */
    PredictorCorrectorLoopToSolveBxBy(islice, lev);

    // Push beam particles
    // m_multi_beam.AdvanceBeamParticlesSlice(m_fields, geom[lev], lev, islice, bins); FIXME: beam disabled

    m_fields.FillDiagnostics(lev, islice);

    m_fields.ShiftSlices(lev);

    // After this, the parallel context is the full 3D communicator again
    amrex::ParallelContext::pop();
}

void
Hipace::ResetAllQuantities (int lev)
{
    HIPACE_PROFILE("Hipace::ResetAllQuantities()");
    ResetPlasmaParticles(m_plasma_container, lev, true);

    for (int islice=0; islice<WhichSlice::N; islice++) {
        m_fields.getSlices(lev, islice).setVal(0.);
    }
}

void
Hipace::PredictorCorrectorLoopToSolveBxBy (const int islice, const int lev)
{
    HIPACE_PROFILE("Hipace::PredictorCorrectorLoopToSolveBxBy()");

    amrex::Real relative_Bfield_error_prev_iter = 1.0;
    amrex::Real relative_Bfield_error = m_fields.ComputeRelBFieldError(
        m_fields.getSlices(lev, WhichSlice::Previous1),
        m_fields.getSlices(lev, WhichSlice::Previous1),
        m_fields.getSlices(lev, WhichSlice::Previous2),
        m_fields.getSlices(lev, WhichSlice::Previous2),
        Comps[WhichSlice::Previous1]["Bx"], Comps[WhichSlice::Previous1]["By"],
        Comps[WhichSlice::Previous2]["Bx"], Comps[WhichSlice::Previous2]["By"],
        Geom(lev), lev);

    /* Guess Bx and By */
    m_fields.InitialBfieldGuess(relative_Bfield_error, m_predcorr_B_error_tolerance, lev);
    amrex::ParallelContext::push(m_comm_xy);
     // exchange ExmBy EypBx Ez Bx By Bz
    m_fields.getSlices(lev, WhichSlice::This).FillBoundary(Geom(lev).periodicity());
    amrex::ParallelContext::pop();

    /* creating temporary Bx and By arrays for the current and previous iteration */
    amrex::MultiFab Bx_iter(m_fields.getSlices(lev, WhichSlice::This).boxArray(),
                            m_fields.getSlices(lev, WhichSlice::This).DistributionMap(), 1,
                            m_fields.getSlices(lev, WhichSlice::This).nGrowVect());
    amrex::MultiFab By_iter(m_fields.getSlices(lev, WhichSlice::This).boxArray(),
                            m_fields.getSlices(lev, WhichSlice::This).DistributionMap(), 1,
                            m_fields.getSlices(lev, WhichSlice::This).nGrowVect());
    Bx_iter.setVal(0.0);
    By_iter.setVal(0.0);
    amrex::MultiFab Bx_prev_iter(m_fields.getSlices(lev, WhichSlice::This).boxArray(),
                                 m_fields.getSlices(lev, WhichSlice::This).DistributionMap(), 1,
                                 m_fields.getSlices(lev, WhichSlice::This).nGrowVect());
    amrex::MultiFab::Copy(Bx_prev_iter, m_fields.getSlices(lev, WhichSlice::This),
                          Comps[WhichSlice::This]["Bx"], 0, 1, 0);
    amrex::MultiFab By_prev_iter(m_fields.getSlices(lev, WhichSlice::This).boxArray(),
                                 m_fields.getSlices(lev, WhichSlice::This).DistributionMap(), 1,
                                 m_fields.getSlices(lev, WhichSlice::This).nGrowVect());
    amrex::MultiFab::Copy(By_prev_iter, m_fields.getSlices(lev, WhichSlice::This),
                          Comps[WhichSlice::This]["By"], 0, 1, 0);

    /* creating aliases to the current in the next slice.
     * This needs to be reset after each push to the next slice */
    amrex::MultiFab jx_next(m_fields.getSlices(lev, WhichSlice::Next),
                            amrex::make_alias, Comps[WhichSlice::Next]["jx"], 1);
    amrex::MultiFab jy_next(m_fields.getSlices(lev, WhichSlice::Next),
                            amrex::make_alias, Comps[WhichSlice::Next]["jy"], 1);


    /* shift force terms, update force terms using guessed Bx and By */
    AdvancePlasmaParticles(m_plasma_container, m_fields, geom[lev],
                           false, false, true, true, lev);

    /* Begin of predictor corrector loop  */
    int i_iter = 0;
    /* resetting the initial B-field error for mixing between iterations */
    relative_Bfield_error = 1.0;
    while (( relative_Bfield_error > m_predcorr_B_error_tolerance )
           && ( i_iter < m_predcorr_max_iterations ))
    {
        i_iter++;
        /* Push particles to the next slice */
        AdvancePlasmaParticles(m_plasma_container, m_fields, geom[lev],
                               true, true, false, false, lev);
        m_plasma_container.RedistributeSlice(lev);

        /* deposit current to next slice */
        DepositCurrent(m_plasma_container, m_fields, WhichSlice::Next, true,
                       true, false, false, geom[lev], lev);
        amrex::ParallelContext::push(m_comm_xy);
        // need to exchange jx jy jz rho
        amrex::MultiFab j_slice_next(m_fields.getSlices(lev, WhichSlice::Next),
                                     amrex::make_alias, Comps[WhichSlice::Next]["jx"], 4);
        j_slice_next.FillBoundary(Geom(lev).periodicity());
        amrex::ParallelContext::pop();

        /* Calculate Bx and By */
        m_fields.SolvePoissonBx(Bx_iter, Geom(lev), lev);
        m_fields.SolvePoissonBy(By_iter, Geom(lev), lev);

        relative_Bfield_error = m_fields.ComputeRelBFieldError(
            m_fields.getSlices(lev, WhichSlice::This),
            m_fields.getSlices(lev, WhichSlice::This),
            Bx_iter, By_iter,
            Comps[WhichSlice::This]["Bx"], Comps[WhichSlice::This]["By"],
            0, 0, Geom(lev), lev);

        if (i_iter == 1) relative_Bfield_error_prev_iter = relative_Bfield_error;

        /* Mixing the calculated B fields to the actual B field and shifting iterated B fields */
        m_fields.MixAndShiftBfields(
            Bx_iter, Bx_prev_iter, Comps[WhichSlice::This]["Bx"], relative_Bfield_error,
            relative_Bfield_error_prev_iter, m_predcorr_B_mixing_factor, lev);
        m_fields.MixAndShiftBfields(
            By_iter, By_prev_iter, Comps[WhichSlice::This]["By"], relative_Bfield_error,
            relative_Bfield_error_prev_iter, m_predcorr_B_mixing_factor, lev);

        /* resetting current in the next slice to clean temporarily used current*/
        jx_next.setVal(0.);
        jy_next.setVal(0.);

        amrex::ParallelContext::push(m_comm_xy);
         // exchange Bx By
        m_fields.getSlices(lev, WhichSlice::This).FillBoundary(Geom(lev).periodicity());
        amrex::ParallelContext::pop();

        /* Update force terms using the calculated Bx and By */
        AdvancePlasmaParticles(m_plasma_container, m_fields, geom[lev],
                               false, false, true, false, lev);

        /* Shift relative_Bfield_error values */
        relative_Bfield_error_prev_iter = relative_Bfield_error;
    } /* end of predictor corrector loop */

    /* resetting the particle position after they have been pushed to the next slice */
    ResetPlasmaParticles(m_plasma_container, lev);

    if (relative_Bfield_error > 10. && m_predcorr_B_error_tolerance > 0.)
    {
        amrex::Abort("Predictor corrector loop diverged!\n"
                     "Re-try by adjusting the following paramters in the input script:\n"
                     "- lower mixing factor: hipace.predcorr_B_mixing_factor "
                     "(hidden default: 0.1) \n"
                     "- lower B field error tolerance: hipace.predcorr_B_error_tolerance"
                     " (hidden default: 0.04)\n"
                     "- higher number of iterations in the pred. cor. loop:"
                     "hipace.predcorr_max_iterations (hidden default: 5)\n"
                     "- higher longitudinal resolution");
    }
    if (m_verbose >= 2) amrex::Print()<<"islice: " << islice << " n_iter: "<<i_iter<<
                            " relative B field error: "<<relative_Bfield_error<< "\n";
}

void
Hipace::Wait ()
{
    HIPACE_PROFILE("Hipace::Wait()");
#ifdef AMREX_USE_MPI
    int recv_buffer;
    MPI_Status status;

    if (m_rank_z != m_numprocs_z-1) {
        // all ranks except the head rank receive from one rank upstream
        MPI_Recv(&recv_buffer, 1,
                 amrex::ParallelDescriptor::Mpi_typemap<int>::type(),
                 m_rank_z+1, pcomm_z_tag, m_comm_z, &status);
    } else {
        // the head rank receives the data from the tail rank
        MPI_Recv(&recv_buffer, 1,
                 amrex::ParallelDescriptor::Mpi_typemap<int>::type(),
                 0, pcomm_z_tag, m_comm_z, &status);
    }
// FIXME these should be beam particles
//         // Same thing for the plasma particles. Currently only one tile.
//         {
//             const int lev = 0;
//             const amrex::Long np = m_plasma_container.m_num_exchange;
//             const amrex::Long psize = m_plasma_container.superParticleSize();
//             const amrex::Long buffer_size = psize*np;
//             auto recv_buffer = (char*)amrex::The_Pinned_Arena()->alloc(buffer_size);
//
//             MPI_Status status;
//             MPI_Recv(recv_buffer, buffer_size,
//                      amrex::ParallelDescriptor::Mpi_typemap<char>::type(),
//                      m_rank_z+1, pcomm_z_tag, m_comm_z, &status);
//
//             auto& ptile = m_plasma_container.DefineAndReturnParticleTile(lev, 0, 0);
//             ptile.resize(np);
//             const auto ptd = ptile.getParticleTileData();
//
//             const amrex::Gpu::DeviceVector<int> comm_real(m_plasma_container.NumRealComps(), 1);
//             const amrex::Gpu::DeviceVector<int> comm_int (m_plasma_container.NumIntComps(),  1);
//             const auto p_comm_real = comm_real.data();
//             const auto p_comm_int = comm_int.data();
// #ifdef AMREX_USE_GPU
//             if (amrex::Gpu::inLaunchRegion()) {
//                 int const np_per_block = 128;
//                 int const nblocks = (np+np_per_block-1)/np_per_block;
//                 std::size_t const shared_mem_bytes = np_per_block * psize;
//                 // NOTE - TODO DPC++
//                 amrex::launch(nblocks, np_per_block, shared_mem_bytes, amrex::Gpu::gpuStream(),
//                 [=] AMREX_GPU_DEVICE () noexcept
//                 {
//                     amrex::Gpu::SharedMemory<char> gsm;
//                     char* const shared = gsm.dataPtr();
//
//                     // Copy packed data from recv_buffer (in pinned memory) to shared memory
//                     const int i = blockDim.x*blockIdx.x+threadIdx.x;
//                     const unsigned int m = threadIdx.x;
//                     const unsigned int mend = amrex::min<unsigned int>(blockDim.x, np-blockDim.x*blockIdx.x);
//                     for (unsigned int index = m;
//                          index < mend*psize/sizeof(double); index += blockDim.x) {
//                         const double *csrc = (double *)(recv_buffer+blockDim.x*blockIdx.x*psize);
//                         double *cdest = (double *)shared;
//                         cdest[index] = csrc[index];
//                     }
//
//                     __syncthreads();
//                     // Unpack in shared memory, and move to device memory
//                     if (i < np) {
//                         ptd.unpackParticleData(shared, m*psize, i, p_comm_real, p_comm_int);
//                     }
//                 });
//             } else
// #endif
//             {
//                 for (int i = 0; i < np; ++i)
//                 {
//                     ptd.unpackParticleData(recv_buffer, i*psize, i, p_comm_real, p_comm_int);
//                 }
//             }
//
//             amrex::Gpu::Device::synchronize();
//             amrex::The_Pinned_Arena()->free(recv_buffer);
//         }

#endif
}

void
Hipace::Notify (const int step)
{
    HIPACE_PROFILE("Hipace::Notify()");
    // Send from slices 2 and 3 (or main MultiFab's first two valid slabs) to receiver's slices 2
    // and 3.

#ifdef AMREX_USE_MPI
    NotifyFinish(); // finish the previous send

    const int test_int = 1;
    if (m_rank_z != 0) {
        // all ranks except the tail rank send their data downstream
        MPI_Isend(&test_int, 1,
                  amrex::ParallelDescriptor::Mpi_typemap<int>::type(),
                  m_rank_z-1, pcomm_z_tag, m_comm_z, &m_psend_request);
    } else {
        // the tail rank sends its beam data to the head rank,
        // if there are more time steps to calculate
        if (step < m_max_step -1 ) {
            MPI_Isend(&test_int, 1,
                      amrex::ParallelDescriptor::Mpi_typemap<int>::type(),
                      m_numprocs_z-1, pcomm_z_tag, m_comm_z, &m_psend_request);
        }
    }
// FIXME these should be beam particles
//         // Same thing for the plasma particles. Currently only one tile.
//         {
//             const int lev = 0;
//             const amrex::Long np = m_plasma_container.m_num_exchange;
//             const amrex::Long psize = m_plasma_container.superParticleSize();
//             const amrex::Long bufNotifyFinish(); // finish the previous sendNotifyFinish(); // finish the previous sendfer_size = psize*np;
//             m_psend_buffer = (char*)amrex::The_Pinned_Arena()->alloc(buffer_size);
//
//             const auto& ptile = m_plasma_container.ParticlesAt(lev, 0, 0);
//             const auto ptd = ptile.getConstParticleTileData();
//
//             const amrex::Gpu::DeviceVector<int> comm_real(m_plasma_container.NumRealComps(), 1);
//             const amrex::Gpu::DeviceVector<int> comm_int (m_plasma_container.NumIntComps(),  1);
//             const auto p_comm_real = comm_real.data();
//             const auto p_comm_int = comm_int.data();
//             const auto p_psend_buffer = m_psend_buffer;
// #ifdef AMREX_USE_GPU
//             if (amrex::Gpu::inLaunchRegion()) {
//                 const int np_per_block = 128;
//                 const int nblocks = (np+np_per_block-1)/np_per_block;
//                 const std::size_t shared_mem_bytes = np_per_block * psize;
//                 // NOTE - TODO DPC++
//                 amrex::launch(nblocks, np_per_block, shared_mem_bytes, amrex::Gpu::gpuStream(),
//                 [=] AMREX_GPU_DEVICE () noexcept
//                 {
//                     amrex::Gpu::SharedMemory<char> gsm;
//                     char* const shared = gsm.dataPtr();
//
//                     // Pack particles from device memory to shared memory
//                     const int i = blockDim.x*blockIdx.x+threadIdx.x;
//                     const unsigned int m = threadIdx.x;
//                     const unsigned int mend = amrex::min<unsigned int>(blockDim.x, np-blockDim.x*blockIdx.x);
//                     if (i < np) {
//                         ptd.packParticleData(shared, i, m*psize, p_comm_real, p_comm_int);
//                     }
//
//                     __syncthreads();
//
//                     // Copy packed particles from shared memory to psend_buffer in pinned memory
//                     for (unsigned int index = m;
//                          index < mend*psize/sizeof(double); index += blockDim.x) {
//                         const double *csrc = (double *)shared;
//                         double *cdest = (double *)(p_psend_buffer+blockDim.x*blockIdx.x*psize);
//                         cdest[index] = csrc[index];
//                     }
//                 });
//             } else
// #endif
//             {
//                 for (int i = 0; i < np; ++i)
//                 {
//                     ptd.packParticleData(p_psend_buffer, i, i*psize, p_comm_real, p_comm_int);
//                 }
//             }
//
//             amrex::Gpu::Device::synchronize();
//             MPI_Isend(m_psend_buffer, buffer_size,
//                       amrex::ParallelDescriptor::Mpi_typemap<char>::type(),
//                       m_rank_z-1, pcomm_z_tag, m_comm_z, &m_psend_request);
//         }

#endif
}

void
Hipace::NotifyFinish ()
{
#ifdef AMREX_USE_MPI
    // FIXME this will be needed for the beam particle communication
    // if (m_rank_z != 0) {
    //     if (m_psend_buffer) {
    //         MPI_Status status;
    //         MPI_Wait(&m_psend_request, &status);
    //         amrex::The_Pinned_Arena()->free(m_psend_buffer);
    //         m_psend_buffer = nullptr;
    //     }
    // }
#endif
}

void
Hipace::WriteDiagnostics (int output_step, bool force_output)
{
    HIPACE_PROFILE("Hipace::WriteDiagnostics()");

    // Dump before first and after last step, and every m_output_period steps in-between
    if (m_output_period < 0 ||
        (!force_output && output_step % m_output_period != 0) ||
        output_step == m_last_output_dumped) return;

    // Store this dump iteration
    m_last_output_dumped = output_step;

    // Write fields
    const std::string filename = amrex::Concatenate("plt", output_step);
    // assumption: same order as in struct enum Field Comps
    const amrex::Vector< std::string > varnames = m_fields.getDiagComps();

    amrex::Vector<std::string> rfs;

#ifdef HIPACE_USE_OPENPMD
    constexpr int lev = 0;
    m_openpmd_writer.WriteDiagnostics(m_fields.getDiagF(), m_multi_beam, m_fields.getDiagGeom(),
                        m_physical_time, output_step, lev, m_fields.getDiagSliceDir(), varnames);
#else
    constexpr int nlev = 1;
    const amrex::IntVect local_ref_ratio {1, 1, 1};

    amrex::WriteMultiLevelPlotfile(
        filename, nlev, amrex::GetVecOfConstPtrs(m_fields.getDiagF()), varnames,
        m_fields.getDiagGeom(), m_physical_time, {output_step}, {local_ref_ratio},
        "HyperCLaw-V1.1", "Level_", "Cell", rfs);

    // Write beam particles
    m_multi_beam.WritePlotFile(filename);
#endif
}<|MERGE_RESOLUTION|>--- conflicted
+++ resolved
@@ -293,11 +293,7 @@
 #ifdef HIPACE_USE_OPENPMD
         if (m_output_period > 0) m_openpmd_writer.InitDiagnostics();
 #endif
-<<<<<<< HEAD
-        //WriteDiagnostics(0); FIXME: if we want to keep this, only the beam initializing rank may call this
-=======
         WriteDiagnostics(0); // FIXME: if we want to keep this, only the beam initializing rank may call this
->>>>>>> 3b9bf1be
 
         /* calculate the adaptive time step before printout, so the ranks already print their new dt */
         // m_adaptive_time_step.Calculate(m_dt, step, m_multi_beam, m_plasma_container, lev, m_comm_z);
@@ -306,11 +302,6 @@
 
         ResetAllQuantities(lev);
 
-<<<<<<< HEAD
-        // Wait();
-
-=======
->>>>>>> 3b9bf1be
         /* Store charge density of (immobile) ions into WhichSlice::RhoIons */
         if (m_rank_z == m_numprocs_z-1){
             DepositCurrent(m_plasma_container, m_fields, WhichSlice::RhoIons,
@@ -320,15 +311,6 @@
         // Loop over longitudinal boxes on this rank, from head to tail
         for (int it = m_numprocs_z-1; it >= 0; --it)
         {
-<<<<<<< HEAD
-            const amrex::Box& bx = boxArray(lev)[it];
-            // FIXME use amrex::FArrayBox::resize(bx) to re-use the same memory
-            // amrex::Vector<amrex::DenseBins<BeamParticleContainer::ParticleType>> bins; FIXME: beam disabled
-            // bins = m_multi_beam.findParticlesInEachSlice(lev, *it, bx, geom[lev]);
-
-            for (int isl = bx.bigEnd(Direction::z); isl >= bx.smallEnd(Direction::z); --isl){
-                SolveOneSlice(isl, lev); //, bins); FIXME: beam disabled
-=======
             if (step > 0) Wait();
 
             const amrex::Box& bx = boxArray(lev)[it];
@@ -338,7 +320,6 @@
 
             for (int isl = bx.bigEnd(Direction::z); isl >= bx.smallEnd(Direction::z); --isl){
                 SolveOneSlice(isl, lev, bins); // FIXME: beam disabled
->>>>>>> 3b9bf1be
             };
 
             Notify(step);
@@ -357,10 +338,6 @@
         // m_adaptive_time_step.PassTimeStepInfo(step, m_comm_z);
         // Slices have already been shifted, so send
         // slices {2,3} from upstream to {2,3} in downstream.
-<<<<<<< HEAD
-        // Notify();
-=======
->>>>>>> 3b9bf1be
 
 #ifdef HIPACE_USE_OPENPMD
         WriteDiagnostics(step+1);
