--- conflicted
+++ resolved
@@ -86,15 +86,10 @@
                                      == amrex::ParallelDescriptor::NProcs(),
                                      "Check hipace.numprocs_x and hipace.numprocs_y");
     pph.query("do_device_synchronize", m_do_device_synchronize);
-<<<<<<< HEAD
-    pph.query("external_focusing_field_strength", m_external_focusing_field_strength);
-    pph.query("external_accel_field_strength", m_external_accel_field_strength);
-=======
     pph.query("external_ExmBy_slope", m_external_ExmBy_slope);
     pph.query("external_Ez_slope", m_external_Ez_slope);
     pph.query("external_Ez_uniform", m_external_Ez_uniform);
 
->>>>>>> a8a9f7c1
 #ifdef AMREX_USE_MPI
     pph.query("skip_empty_comms", m_skip_empty_comms);
     int myproc = amrex::ParallelDescriptor::MyProc();
@@ -203,10 +198,7 @@
     m_plasma_container.SetParticleDistributionMap(lev, m_slice_dm);
     m_plasma_container.SetParticleGeometry(lev, m_slice_geom);
     m_plasma_container.InitData();
-<<<<<<< HEAD
-=======
     m_adaptive_time_step.Calculate(m_dt, m_multi_beam, m_plasma_container);
->>>>>>> a8a9f7c1
 #ifdef AMREX_USE_MPI
     m_adaptive_time_step.WaitTimeStep(m_dt, m_comm_z);
     m_adaptive_time_step.NotifyTimeStep(m_dt, m_comm_z);
