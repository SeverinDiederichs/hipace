#include "Hipace.H"
#include "particles/deposition/BeamDepositCurrent.H"
#include "particles/deposition/PlasmaDepositCurrent.H"
#include "utils/HipaceProfilerWrapper.H"
#include "particles/pusher/PlasmaParticleAdvance.H"
#include "particles/pusher/BeamParticleAdvance.H"
#include "particles/BinSort.H"
#include "utils/IOUtil.H"

#include <AMReX_PlotFileUtil.H>
#include <AMReX_ParmParse.H>
#include <AMReX_IntVect.H>

#include <algorithm>
#include <memory>

#ifdef AMREX_USE_MPI
namespace {
    constexpr int comm_z_tag = 1000;
    constexpr int pcomm_z_tag = 1001;
}
#endif

Hipace* Hipace::m_instance = nullptr;

int Hipace::m_max_step = 0;
amrex::Real Hipace::m_dt = 0.0;
bool Hipace::m_normalized_units = false;
int Hipace::m_verbose = 0;
int Hipace::m_depos_order_xy = 2;
int Hipace::m_depos_order_z = 0;
amrex::Real Hipace::m_predcorr_B_error_tolerance = 4e-2;
int Hipace::m_predcorr_max_iterations = 30;
amrex::Real Hipace::m_predcorr_B_mixing_factor = 0.05;
bool Hipace::m_do_device_synchronize = false;
int Hipace::m_beam_injection_cr = 1;
amrex::Real Hipace::m_external_focusing_field_strength = 0.;
amrex::Real Hipace::m_external_accel_field_strength = 0.;

Hipace&
Hipace::GetInstance ()
{
    if (!m_instance) {
        m_instance = new Hipace();
    }
    return *m_instance;
}

Hipace::Hipace () :
    m_fields(this),
    m_multi_beam(this),
    m_plasma_container(this)
{
    m_instance = this;

    amrex::ParmParse pp;// Traditionally, max_step and stop_time do not have prefix.
    pp.query("max_step", m_max_step);

    amrex::ParmParse pph("hipace");
    pph.query("normalized_units", m_normalized_units);
    if (m_normalized_units){
        m_phys_const = make_constants_normalized();
    } else {
        m_phys_const = make_constants_SI();
    }
    pph.query("dt", m_dt);
    pph.query("verbose", m_verbose);
    pph.query("numprocs_x", m_numprocs_x);
    pph.query("numprocs_y", m_numprocs_y);
    pph.query("grid_size_z", m_grid_size_z);
    pph.query("depos_order_xy", m_depos_order_xy);
    pph.query("depos_order_z", m_depos_order_z);
    pph.query("predcorr_B_error_tolerance", m_predcorr_B_error_tolerance);
    pph.query("predcorr_max_iterations", m_predcorr_max_iterations);
    pph.query("predcorr_B_mixing_factor", m_predcorr_B_mixing_factor);
    pph.query("output_period", m_output_period);
    AMREX_ALWAYS_ASSERT_WITH_MESSAGE(m_output_period != 0,
                                     "To avoid output, please use output_period = -1.");
    pph.query("beam_injection_cr", m_beam_injection_cr);
    m_numprocs_z = amrex::ParallelDescriptor::NProcs() / (m_numprocs_x*m_numprocs_y);
    AMREX_ALWAYS_ASSERT_WITH_MESSAGE(m_numprocs_x*m_numprocs_y*m_numprocs_z
                                     == amrex::ParallelDescriptor::NProcs(),
                                     "Check hipace.numprocs_x and hipace.numprocs_y");
    pph.query("do_device_synchronize", m_do_device_synchronize);
    pph.query("external_focusing_field_strength", m_external_focusing_field_strength);
    pph.query("external_accel_field_strength", m_external_accel_field_strength);

#ifdef AMREX_USE_MPI
    int myproc = amrex::ParallelDescriptor::MyProc();
    m_rank_z = myproc/(m_numprocs_x*m_numprocs_y);
    MPI_Comm_split(amrex::ParallelDescriptor::Communicator(), m_rank_z, myproc, &m_comm_xy);
    MPI_Comm_rank(m_comm_xy, &m_rank_xy);
    MPI_Comm_split(amrex::ParallelDescriptor::Communicator(), m_rank_xy, myproc, &m_comm_z);
#endif
}

Hipace::~Hipace ()
{
#ifdef AMREX_USE_MPI
    NotifyFinish();
    MPI_Comm_free(&m_comm_xy);
    MPI_Comm_free(&m_comm_z);
#endif
}

void
Hipace::DefineSliceGDB (const amrex::BoxArray& ba, const amrex::DistributionMapping& dm)
{
    std::map<int,amrex::Vector<amrex::Box> > boxes;
    for (int i = 0; i < ba.size(); ++i) {
        int rank = dm[i];
        if (InSameTransverseCommunicator(rank)) {
            boxes[rank].push_back(ba[i]);
        }
    }

    // We assume each process may have multiple Boxes longitude direction, but only one Box in the
    // transverse direction.  The union of all Boxes on a process is rectangular.  The slice
    // BoxArray therefore has one Box per process.  The Boxes in the slice BoxArray have one cell in
    // the longitude direction.  We will use the lowest longitude index in each process to construct
    // the Boxes.  These Boxes do not have any overlaps. Transversely, there are no gaps between
    // them.

    amrex::BoxList bl;
    amrex::Vector<int> procmap;
    for (auto const& kv : boxes) {
        int const iproc = kv.first;
        auto const& boxes_i = kv.second;
        AMREX_ALWAYS_ASSERT_WITH_MESSAGE(boxes_i.size() > 0,
                                         "We assume each process has at least one Box");
        amrex::Box bx = boxes_i[0];
        for (int j = 1; j < boxes_i.size(); ++j) {
            amrex::Box const& bxj = boxes_i[j];
            for (int idim = 0; idim < Direction::z; ++idim) {
                AMREX_ALWAYS_ASSERT(bxj.smallEnd(idim) == bx.smallEnd(idim));
                AMREX_ALWAYS_ASSERT(bxj.bigEnd(idim) == bx.bigEnd(idim));
                if (bxj.smallEnd(Direction::z) < bx.smallEnd(Direction::z)) {
                    bx = bxj;
                }
            }
        }
        bx.setBig(Direction::z, bx.smallEnd(Direction::z));
        bl.push_back(bx);
        procmap.push_back(iproc);
    }

    // Slice BoxArray
    m_slice_ba = amrex::BoxArray(std::move(bl));

    // Slice DistributionMapping
    m_slice_dm = amrex::DistributionMapping(std::move(procmap));

    // Slice Geometry
    constexpr int lev = 0;
    const int dir = AMREX_SPACEDIM-1;
    // Set the lo and hi of domain and probdomain in the z direction
    amrex::RealBox tmp_probdom = Geom(lev).ProbDomain();
    amrex::Box tmp_dom = Geom(lev).Domain();
    const amrex::Real dx = Geom(lev).CellSize(dir);
    const amrex::Real hi = Geom(lev).ProbHi(dir);
    const amrex::Real lo = hi - dx;
    tmp_probdom.setLo(dir, lo);
    tmp_probdom.setHi(dir, hi);
    tmp_dom.setSmall(dir, 0);
    tmp_dom.setBig(dir, 0);
    m_slice_geom = amrex::Geometry(
        tmp_dom, tmp_probdom, Geom(lev).Coord(), Geom(lev).isPeriodic());
}

bool
Hipace::InSameTransverseCommunicator (int rank) const
{
    return rank/(m_numprocs_x*m_numprocs_y) == m_rank_z;
}

void
Hipace::InitData ()
{
    HIPACE_PROFILE("Hipace::InitData()");
    amrex::Vector<amrex::IntVect> new_max_grid_size;
    for (int ilev = 0; ilev <= maxLevel(); ++ilev) {
        amrex::IntVect mgs = maxGridSize(ilev);
        mgs[0] = mgs[1] = 1024000000; // disable domain decomposition in x and y directions
        new_max_grid_size.push_back(mgs);
    }
    SetMaxGridSize(new_max_grid_size);

    AmrCore::InitFromScratch(0.0); // function argument is time
    constexpr int lev = 0;
    m_multi_beam.InitData(geom[0]);
    m_plasma_container.SetParticleBoxArray(lev, m_slice_ba);
    m_plasma_container.SetParticleDistributionMap(lev, m_slice_dm);
    m_plasma_container.SetParticleGeometry(lev, m_slice_geom);
    m_plasma_container.InitData();

#ifdef AMREX_USE_MPI
    #ifdef HIPACE_USE_OPENPMD
    // receive and pass the number of beam particles to share the offset for openPMD IO
    m_multi_beam.WaitNumParticles(m_comm_z);
    m_multi_beam.NotifyNumParticles(m_comm_z);
    #endif
#endif
}

void
Hipace::MakeNewLevelFromScratch (
    int lev, amrex::Real /*time*/, const amrex::BoxArray& ba, const amrex::DistributionMapping&)
{
    AMREX_ALWAYS_ASSERT(lev == 0);

    // We are going to ignore the DistributionMapping argument and build our own.
    amrex::DistributionMapping dm;
    {
        const amrex::IntVect ncells_global = Geom(0).Domain().length();
        const amrex::IntVect box_size = ba[0].length();  // Uniform box size
        const int nboxes_x = m_numprocs_x;
        const int nboxes_y = m_numprocs_y;
        const int nboxes_z = ncells_global[2] / box_size[2];
        AMREX_ALWAYS_ASSERT(static_cast<long>(nboxes_x) *
                            static_cast<long>(nboxes_y) *
                            static_cast<long>(nboxes_z) == ba.size());
        amrex::Vector<int> procmap;
        // Warning! If we need to do load balancing, we need to update this!
        const int nboxes_x_local = 1;
        const int nboxes_y_local = 1;
        const int nboxes_z_local = nboxes_z / m_numprocs_z;
        for (int k = 0; k < nboxes_z; ++k) {
            int rz = k/nboxes_z_local;
            for (int j = 0; j < nboxes_y; ++j) {
                int ry = j / nboxes_y_local;
                for (int i = 0; i < nboxes_x; ++i) {
                    int rx = i / nboxes_x_local;
                    procmap.push_back(rx+ry*m_numprocs_x+rz*(m_numprocs_x*m_numprocs_y));
                }
            }
        }
        dm.define(std::move(procmap));
    }
    SetDistributionMap(lev, dm); // Let AmrCore know
    DefineSliceGDB(ba, dm);
    m_fields.AllocData(lev, ba, dm, Geom(lev), m_slice_ba, m_slice_dm);
}

void
Hipace::PostProcessBaseGrids (amrex::BoxArray& ba0) const
{
    // This is called by AmrCore::InitFromScratch.
    // The BoxArray made by AmrCore is not what we want.  We will replace it with our own.
    const amrex::IntVect ncells_global = Geom(0).Domain().length();
    amrex::IntVect box_size{ncells_global[0] / m_numprocs_x,
                            ncells_global[1] / m_numprocs_y,
                            m_grid_size_z};
    AMREX_ALWAYS_ASSERT_WITH_MESSAGE(box_size[0]*m_numprocs_x == ncells_global[0],
                                     "# of cells in x-direction is not divisible by hipace.numprocs_x");
    AMREX_ALWAYS_ASSERT_WITH_MESSAGE(box_size[1]*m_numprocs_y == ncells_global[1],
                                     "# of cells in y-direction is not divisible by hipace.numprocs_y");

    if (box_size[2] == 0) {
        box_size[2] = ncells_global[2] / m_numprocs_z;
    }

    const int nboxes_x = m_numprocs_x;
    const int nboxes_y = m_numprocs_y;
    const int nboxes_z = ncells_global[2] / box_size[2];
    AMREX_ALWAYS_ASSERT_WITH_MESSAGE(box_size[2]*nboxes_z == ncells_global[2],
                                     "# of cells in z-direction is not divisible by # of boxes");

    amrex::BoxList bl;
    for (int k = 0; k < nboxes_z; ++k) {
        for (int j = 0; j < nboxes_y; ++j) {
            for (int i = 0; i < nboxes_x; ++i) {
                amrex::IntVect lo = amrex::IntVect(i,j,k)*box_size;
                amrex::IntVect hi = amrex::IntVect(i+1,j+1,k+1)*box_size - 1;
                bl.push_back(amrex::Box(lo,hi));
            }
        }
    }

    ba0 = amrex::BoxArray(std::move(bl));
}

void
Hipace::Evolve ()
{
    HIPACE_PROFILE("Hipace::Evolve()");
    const int rank = amrex::ParallelDescriptor::MyProc();
    int const lev = 0;

    // WriteDiagnostics(0);

    // now each rank starts with its own time step and writes to its own file. Highest rank starts with step 0
    for (int step = m_numprocs_z - 1 - m_rank_z; step < m_max_step; step += m_numprocs_z)
    {
#ifdef HIPACE_USE_OPENPMD
<<<<<<< HEAD
        if (m_output_period > 0) m_openpmd_writer.InitDiagnostics();
=======
    if (m_output_period > 0) m_openpmd_writer.InitDiagnostics();
>>>>>>> 42bb847a
#endif
        /* calculate the adaptive time step before printout, so the ranks already print their new dt */
        // m_adaptive_time_step.Calculate(m_dt, step, m_multi_beam, m_plasma_container, lev, m_comm_z);

        if (m_verbose>=1) std::cout<<"Rank "<<rank<<" started  step "<<step<<" with dt = "<<m_dt<<'\n';

        ResetAllQuantities(lev);

        // Wait();

        amrex::MultiFab& fields = m_fields.getF(lev);

        /* Store charge density of (immobile) ions into WhichSlice::RhoIons */
        if (m_rank_z == m_numprocs_z-1){
            DepositCurrent(m_plasma_container, m_fields, WhichSlice::RhoIons,
                           false, false, false, true, geom[lev], lev);
        }

        // Loop over longitudinal boxes on this rank, from head to tail
        const amrex::Vector<int> index_array = fields.IndexArray();
        for (auto it = index_array.rbegin(); it != index_array.rend(); ++it)
        {
            const amrex::Box& bx = boxArray(lev)[*it];
            amrex::Vector<amrex::DenseBins<BeamParticleContainer::ParticleType>> bins;
            bins = m_multi_beam.findParticlesInEachSlice(lev, *it, bx, geom[lev]);

            for (int isl = bx.bigEnd(Direction::z); isl >= bx.smallEnd(Direction::z); --isl){
                SolveOneSlice(isl, lev, bins);
            };
        }
        if (amrex::ParallelDescriptor::NProcs() == 1) {
            m_multi_beam.Redistribute();
        } else {
            m_multi_beam.RedistributeSlice(lev);
            amrex::Print()<<"WARNING: In parallel runs, beam particles are only redistributed "
                            " transversely. \n";
        }

        /* Passing the adaptive time step info */
        // m_adaptive_time_step.PassTimeStepInfo(step, m_comm_z);
        // Slices have already been shifted, so send
        // slices {2,3} from upstream to {2,3} in downstream.
        // Notify();

#ifdef HIPACE_USE_OPENPMD
        WriteDiagnostics(step+1);
#else
        amrex::Print()<<"WARNING: In parallel runs, only openPMD supports dumping all time steps. \n";
#endif
        m_physical_time += m_dt;
    }
    // For consistency, decrement the physical time, so the last time step is like the others:
    // the time stored in the output file is the time for the fields. The beam is one time step
    // ahead.
    m_physical_time -= m_dt;
    WriteDiagnostics(m_max_step, true);
#ifdef HIPACE_USE_OPENPMD
    if (m_output_period > 0) m_openpmd_writer.reset();
#endif
}

void
Hipace::SolveOneSlice (int islice, int lev, amrex::Vector<amrex::DenseBins<BeamParticleContainer::ParticleType>>& bins)
{
    // Between this push and the corresponding pop at the end of this
    // for loop, the parallelcontext is the transverse communicator
    amrex::ParallelContext::push(m_comm_xy);

    m_fields.getSlices(lev, WhichSlice::This).setVal(0.);

    AdvancePlasmaParticles(m_plasma_container, m_fields, geom[lev],
                           false, true, false, false, lev);

    m_plasma_container.RedistributeSlice(lev);
    amrex::MultiFab rho(m_fields.getSlices(lev, WhichSlice::This), amrex::make_alias,
                        Comps[WhichSlice::This]["rho"], 1);

    DepositCurrent(m_plasma_container, m_fields, WhichSlice::This, false, true,
                   true, true, geom[lev], lev);
    m_fields.AddRhoIons(lev);

    // need to exchange jx jy jz rho
    amrex::MultiFab j_slice(m_fields.getSlices(lev, WhichSlice::This),
                            amrex::make_alias, Comps[WhichSlice::This]["jx"], 4);
    j_slice.FillBoundary(Geom(lev).periodicity());

    m_fields.SolvePoissonExmByAndEypBx(Geom(lev), m_comm_xy, lev);

    m_multi_beam.DepositCurrentSlice(m_fields, geom[lev], lev, islice, bins);

    j_slice.FillBoundary(Geom(lev).periodicity());

    m_fields.SolvePoissonEz(Geom(lev),lev);
    m_fields.SolvePoissonBz(Geom(lev), lev);

    /* Modifies Bx and By in the current slice
     * and the force terms of the plasma particles
     */
    PredictorCorrectorLoopToSolveBxBy(islice, lev);

    // Push beam particles
    m_multi_beam.AdvanceBeamParticlesSlice(m_fields, geom[lev], lev, islice, bins);

    m_fields.FillDiagnostics(lev, islice);

    m_fields.ShiftSlices(lev);

    // After this, the parallel context is the full 3D communicator again
    amrex::ParallelContext::pop();
}

void
Hipace::ResetAllQuantities (int lev)
{
    HIPACE_PROFILE("Hipace::ResetAllQuantities()");
    ResetPlasmaParticles(m_plasma_container, lev, true);

    for (int islice=0; islice<WhichSlice::N; islice++) {
        m_fields.getSlices(lev, islice).setVal(0.);
    }
}

void
Hipace::PredictorCorrectorLoopToSolveBxBy (const int islice, const int lev)
{
    HIPACE_PROFILE("Hipace::PredictorCorrectorLoopToSolveBxBy()");

    amrex::Real relative_Bfield_error_prev_iter = 1.0;
    amrex::Real relative_Bfield_error = m_fields.ComputeRelBFieldError(
        m_fields.getSlices(lev, WhichSlice::Previous1),
        m_fields.getSlices(lev, WhichSlice::Previous1),
        m_fields.getSlices(lev, WhichSlice::Previous2),
        m_fields.getSlices(lev, WhichSlice::Previous2),
        Comps[WhichSlice::Previous1]["Bx"], Comps[WhichSlice::Previous1]["By"],
        Comps[WhichSlice::Previous2]["Bx"], Comps[WhichSlice::Previous2]["By"],
        Geom(lev), lev);

    /* Guess Bx and By */
    m_fields.InitialBfieldGuess(relative_Bfield_error, m_predcorr_B_error_tolerance, lev);
    amrex::ParallelContext::push(m_comm_xy);
     // exchange ExmBy EypBx Ez Bx By Bz
    m_fields.getSlices(lev, WhichSlice::This).FillBoundary(Geom(lev).periodicity());
    amrex::ParallelContext::pop();

    /* creating temporary Bx and By arrays for the current and previous iteration */
    amrex::MultiFab Bx_iter(m_fields.getSlices(lev, WhichSlice::This).boxArray(),
                            m_fields.getSlices(lev, WhichSlice::This).DistributionMap(), 1,
                            m_fields.getSlices(lev, WhichSlice::This).nGrowVect());
    amrex::MultiFab By_iter(m_fields.getSlices(lev, WhichSlice::This).boxArray(),
                            m_fields.getSlices(lev, WhichSlice::This).DistributionMap(), 1,
                            m_fields.getSlices(lev, WhichSlice::This).nGrowVect());
    Bx_iter.setVal(0.0);
    By_iter.setVal(0.0);
    amrex::MultiFab Bx_prev_iter(m_fields.getSlices(lev, WhichSlice::This).boxArray(),
                                 m_fields.getSlices(lev, WhichSlice::This).DistributionMap(), 1,
                                 m_fields.getSlices(lev, WhichSlice::This).nGrowVect());
    amrex::MultiFab::Copy(Bx_prev_iter, m_fields.getSlices(lev, WhichSlice::This),
                          Comps[WhichSlice::This]["Bx"], 0, 1, 0);
    amrex::MultiFab By_prev_iter(m_fields.getSlices(lev, WhichSlice::This).boxArray(),
                                 m_fields.getSlices(lev, WhichSlice::This).DistributionMap(), 1,
                                 m_fields.getSlices(lev, WhichSlice::This).nGrowVect());
    amrex::MultiFab::Copy(By_prev_iter, m_fields.getSlices(lev, WhichSlice::This),
                          Comps[WhichSlice::This]["By"], 0, 1, 0);

    /* creating aliases to the current in the next slice.
     * This needs to be reset after each push to the next slice */
    amrex::MultiFab jx_next(m_fields.getSlices(lev, WhichSlice::Next),
                            amrex::make_alias, Comps[WhichSlice::Next]["jx"], 1);
    amrex::MultiFab jy_next(m_fields.getSlices(lev, WhichSlice::Next),
                            amrex::make_alias, Comps[WhichSlice::Next]["jy"], 1);


    /* shift force terms, update force terms using guessed Bx and By */
    AdvancePlasmaParticles(m_plasma_container, m_fields, geom[lev],
                           false, false, true, true, lev);

    /* Begin of predictor corrector loop  */
    int i_iter = 0;
    /* resetting the initial B-field error for mixing between iterations */
    relative_Bfield_error = 1.0;
    while (( relative_Bfield_error > m_predcorr_B_error_tolerance )
           && ( i_iter < m_predcorr_max_iterations ))
    {
        i_iter++;
        /* Push particles to the next slice */
        AdvancePlasmaParticles(m_plasma_container, m_fields, geom[lev],
                               true, true, false, false, lev);
        m_plasma_container.RedistributeSlice(lev);

        /* deposit current to next slice */
        DepositCurrent(m_plasma_container, m_fields, WhichSlice::Next, true,
                       true, false, false, geom[lev], lev);
        amrex::ParallelContext::push(m_comm_xy);
        // need to exchange jx jy jz rho
        amrex::MultiFab j_slice_next(m_fields.getSlices(lev, WhichSlice::Next),
                                     amrex::make_alias, Comps[WhichSlice::Next]["jx"], 4);
        j_slice_next.FillBoundary(Geom(lev).periodicity());
        amrex::ParallelContext::pop();

        /* Calculate Bx and By */
        m_fields.SolvePoissonBx(Bx_iter, Geom(lev), lev);
        m_fields.SolvePoissonBy(By_iter, Geom(lev), lev);

        relative_Bfield_error = m_fields.ComputeRelBFieldError(
            m_fields.getSlices(lev, WhichSlice::This),
            m_fields.getSlices(lev, WhichSlice::This),
            Bx_iter, By_iter,
            Comps[WhichSlice::This]["Bx"], Comps[WhichSlice::This]["By"],
            0, 0, Geom(lev), lev);

        if (i_iter == 1) relative_Bfield_error_prev_iter = relative_Bfield_error;

        /* Mixing the calculated B fields to the actual B field and shifting iterated B fields */
        m_fields.MixAndShiftBfields(
            Bx_iter, Bx_prev_iter, Comps[WhichSlice::This]["Bx"], relative_Bfield_error,
            relative_Bfield_error_prev_iter, m_predcorr_B_mixing_factor, lev);
        m_fields.MixAndShiftBfields(
            By_iter, By_prev_iter, Comps[WhichSlice::This]["By"], relative_Bfield_error,
            relative_Bfield_error_prev_iter, m_predcorr_B_mixing_factor, lev);

        /* resetting current in the next slice to clean temporarily used current*/
        jx_next.setVal(0.);
        jy_next.setVal(0.);

        amrex::ParallelContext::push(m_comm_xy);
         // exchange Bx By
        m_fields.getSlices(lev, WhichSlice::This).FillBoundary(Geom(lev).periodicity());
        amrex::ParallelContext::pop();

        /* Update force terms using the calculated Bx and By */
        AdvancePlasmaParticles(m_plasma_container, m_fields, geom[lev],
                               false, false, true, false, lev);

        /* Shift relative_Bfield_error values */
        relative_Bfield_error_prev_iter = relative_Bfield_error;
    } /* end of predictor corrector loop */

    /* resetting the particle position after they have been pushed to the next slice */
    ResetPlasmaParticles(m_plasma_container, lev);

    if (relative_Bfield_error > 10. && m_predcorr_B_error_tolerance > 0.)
    {
        amrex::Abort("Predictor corrector loop diverged!\n"
                     "Re-try by adjusting the following paramters in the input script:\n"
                     "- lower mixing factor: hipace.predcorr_B_mixing_factor "
                     "(hidden default: 0.1) \n"
                     "- lower B field error tolerance: hipace.predcorr_B_error_tolerance"
                     " (hidden default: 0.04)\n"
                     "- higher number of iterations in the pred. cor. loop:"
                     "hipace.predcorr_max_iterations (hidden default: 5)\n"
                     "- higher longitudinal resolution");
    }
    if (m_verbose >= 2) amrex::Print()<<"islice: " << islice << " n_iter: "<<i_iter<<
                            " relative B field error: "<<relative_Bfield_error<< "\n";
}

void
Hipace::Wait ()
{
    HIPACE_PROFILE("Hipace::Wait()");
#ifdef AMREX_USE_MPI
    if (m_rank_z != m_numprocs_z-1) {
        {
        const int lev = 0;
        amrex::MultiFab& slice2 = m_fields.getSlices(lev, WhichSlice::Previous1);
        amrex::MultiFab& slice3 = m_fields.getSlices(lev, WhichSlice::Previous2);
        amrex::MultiFab& slice4 = m_fields.getSlices(lev, WhichSlice::RhoIons);
        // Note that there is only one local Box in slice multifab's boxarray.
        const int box_index = slice2.IndexArray()[0];
        amrex::Array4<amrex::Real> const& slice_fab2 = slice2.array(box_index);
        amrex::Array4<amrex::Real> const& slice_fab3 = slice3.array(box_index);
        amrex::Array4<amrex::Real> const& slice_fab4 = slice4.array(box_index);
        const amrex::Box& bx = slice2.boxArray()[box_index]; // does not include ghost cells
        const std::size_t nreals_valid_slice2 = bx.numPts()*slice_fab2.nComp();
        const std::size_t nreals_valid_slice3 = bx.numPts()*slice_fab3.nComp();
        const std::size_t nreals_valid_slice4 = bx.numPts()*slice_fab4.nComp();
        const std::size_t nreals_total =
            nreals_valid_slice2 + nreals_valid_slice3 + nreals_valid_slice4;
        auto recv_buffer = (amrex::Real*)amrex::The_Pinned_Arena()->alloc
            (sizeof(amrex::Real)*nreals_total);
        auto const buf2 = amrex::makeArray4(recv_buffer,
                                            bx, slice_fab2.nComp());
        auto const buf3 = amrex::makeArray4(recv_buffer+nreals_valid_slice2,
                                            bx, slice_fab3.nComp());
        auto const buf4 = amrex::makeArray4(recv_buffer+nreals_valid_slice2+nreals_valid_slice3,
                                            bx, slice_fab4.nComp());
        MPI_Status status;
        MPI_Recv(recv_buffer, nreals_total,
                 amrex::ParallelDescriptor::Mpi_typemap<amrex::Real>::type(),
                 m_rank_z+1, comm_z_tag, m_comm_z, &status);
        amrex::ParallelFor
            (bx, slice_fab2.nComp(), [=] AMREX_GPU_DEVICE (int i, int j, int k, int n) noexcept
             {
                 slice_fab2(i,j,k,n) = buf2(i,j,k,n);
             },
             bx, slice_fab3.nComp(), [=] AMREX_GPU_DEVICE (int i, int j, int k, int n) noexcept
             {
                 slice_fab3(i,j,k,n) = buf3(i,j,k,n);
             },
             bx, slice_fab4.nComp(), [=] AMREX_GPU_DEVICE (int i, int j, int k, int n) noexcept
             {
                 slice_fab4(i,j,k,n) = buf4(i,j,k,n);
             });

        amrex::Gpu::Device::synchronize();
        amrex::The_Pinned_Arena()->free(recv_buffer);
        }

        // Same thing for the plasma particles. Currently only one tile.
        {
            const int lev = 0;
            const amrex::Long np = m_plasma_container.m_num_exchange;
            const amrex::Long psize = m_plasma_container.superParticleSize();
            const amrex::Long buffer_size = psize*np;
            auto recv_buffer = (char*)amrex::The_Pinned_Arena()->alloc(buffer_size);

            MPI_Status status;
            MPI_Recv(recv_buffer, buffer_size,
                     amrex::ParallelDescriptor::Mpi_typemap<char>::type(),
                     m_rank_z+1, pcomm_z_tag, m_comm_z, &status);

            auto& ptile = m_plasma_container.DefineAndReturnParticleTile(lev, 0, 0);
            ptile.resize(np);
            const auto ptd = ptile.getParticleTileData();

            const amrex::Gpu::DeviceVector<int> comm_real(m_plasma_container.NumRealComps(), 1);
            const amrex::Gpu::DeviceVector<int> comm_int (m_plasma_container.NumIntComps(),  1);
            const auto p_comm_real = comm_real.data();
            const auto p_comm_int = comm_int.data();
#ifdef AMREX_USE_GPU
            if (amrex::Gpu::inLaunchRegion()) {
                int const np_per_block = 128;
                int const nblocks = (np+np_per_block-1)/np_per_block;
                std::size_t const shared_mem_bytes = np_per_block * psize;
                // NOTE - TODO DPC++
                amrex::launch(nblocks, np_per_block, shared_mem_bytes, amrex::Gpu::gpuStream(),
                [=] AMREX_GPU_DEVICE () noexcept
                {
                    amrex::Gpu::SharedMemory<char> gsm;
                    char* const shared = gsm.dataPtr();

                    // Copy packed data from recv_buffer (in pinned memory) to shared memory
                    const int i = blockDim.x*blockIdx.x+threadIdx.x;
                    const unsigned int m = threadIdx.x;
                    const unsigned int mend = amrex::min<unsigned int>(blockDim.x, np-blockDim.x*blockIdx.x);
                    for (unsigned int index = m;
                         index < mend*psize/sizeof(double); index += blockDim.x) {
                        const double *csrc = (double *)(recv_buffer+blockDim.x*blockIdx.x*psize);
                        double *cdest = (double *)shared;
                        cdest[index] = csrc[index];
                    }

                    __syncthreads();
                    // Unpack in shared memory, and move to device memory
                    if (i < np) {
                        ptd.unpackParticleData(shared, m*psize, i, p_comm_real, p_comm_int);
                    }
                });
            } else
#endif
            {
                for (int i = 0; i < np; ++i)
                {
                    ptd.unpackParticleData(recv_buffer, i*psize, i, p_comm_real, p_comm_int);
                }
            }

            amrex::Gpu::Device::synchronize();
            amrex::The_Pinned_Arena()->free(recv_buffer);
        }
    }
#endif
}

void
Hipace::Notify ()
{
    HIPACE_PROFILE("Hipace::Notify()");
    // Send from slices 2 and 3 (or main MultiFab's first two valid slabs) to receiver's slices 2
    // and 3.

#ifdef AMREX_USE_MPI
    if (m_rank_z != 0) {
        NotifyFinish(); // finish the previous send

        {
        const int lev = 0;
        const amrex::MultiFab& slice2 = m_fields.getSlices(lev, WhichSlice::Previous1);
        const amrex::MultiFab& slice3 = m_fields.getSlices(lev, WhichSlice::Previous2);
        const amrex::MultiFab& slice4 = m_fields.getSlices(lev, WhichSlice::RhoIons);
        // Note that there is only one local Box in slice multifab's boxarray.
        const int box_index = slice2.IndexArray()[0];
        amrex::Array4<amrex::Real const> const& slice_fab2 = slice2.array(box_index);
        amrex::Array4<amrex::Real const> const& slice_fab3 = slice3.array(box_index);
        amrex::Array4<amrex::Real const> const& slice_fab4 = slice4.array(box_index);
        const amrex::Box& bx = slice2.boxArray()[box_index]; // does not include ghost cells
        const std::size_t nreals_valid_slice2 = bx.numPts()*slice_fab2.nComp();
        const std::size_t nreals_valid_slice3 = bx.numPts()*slice_fab3.nComp();
        const std::size_t nreals_valid_slice4 = bx.numPts()*slice_fab4.nComp();
        const std::size_t nreals_total =
            nreals_valid_slice2 + nreals_valid_slice3 + nreals_valid_slice4;
        m_send_buffer = (amrex::Real*)amrex::The_Pinned_Arena()->alloc
            (sizeof(amrex::Real)*nreals_total);
        auto const buf2 = amrex::makeArray4(m_send_buffer,
                                            bx, slice_fab2.nComp());
        auto const buf3 = amrex::makeArray4(m_send_buffer+nreals_valid_slice2,
                                            bx, slice_fab3.nComp());
        auto const buf4 = amrex::makeArray4(m_send_buffer+nreals_valid_slice2+nreals_valid_slice3,
                                            bx, slice_fab4.nComp());
        amrex::ParallelFor
            (bx, slice_fab2.nComp(), [=] AMREX_GPU_DEVICE (int i, int j, int k, int n) noexcept
             {
                 buf2(i,j,k,n) = slice_fab2(i,j,k,n);
             },
             bx, slice_fab3.nComp(), [=] AMREX_GPU_DEVICE (int i, int j, int k, int n) noexcept
             {
                 buf3(i,j,k,n) = slice_fab3(i,j,k,n);
             },
             bx, slice_fab4.nComp(), [=] AMREX_GPU_DEVICE (int i, int j, int k, int n) noexcept
             {
                 buf4(i,j,k,n) = slice_fab4(i,j,k,n);
             });

        amrex::Gpu::Device::synchronize();
        MPI_Isend(m_send_buffer, nreals_total,
                  amrex::ParallelDescriptor::Mpi_typemap<amrex::Real>::type(),
                  m_rank_z-1, comm_z_tag, m_comm_z, &m_send_request);
        }

        // Same thing for the plasma particles. Currently only one tile.
        {
            const int lev = 0;
            const amrex::Long np = m_plasma_container.m_num_exchange;
            const amrex::Long psize = m_plasma_container.superParticleSize();
            const amrex::Long buffer_size = psize*np;
            m_psend_buffer = (char*)amrex::The_Pinned_Arena()->alloc(buffer_size);

            const auto& ptile = m_plasma_container.ParticlesAt(lev, 0, 0);
            const auto ptd = ptile.getConstParticleTileData();

            const amrex::Gpu::DeviceVector<int> comm_real(m_plasma_container.NumRealComps(), 1);
            const amrex::Gpu::DeviceVector<int> comm_int (m_plasma_container.NumIntComps(),  1);
            const auto p_comm_real = comm_real.data();
            const auto p_comm_int = comm_int.data();
            const auto p_psend_buffer = m_psend_buffer;
#ifdef AMREX_USE_GPU
            if (amrex::Gpu::inLaunchRegion()) {
                const int np_per_block = 128;
                const int nblocks = (np+np_per_block-1)/np_per_block;
                const std::size_t shared_mem_bytes = np_per_block * psize;
                // NOTE - TODO DPC++
                amrex::launch(nblocks, np_per_block, shared_mem_bytes, amrex::Gpu::gpuStream(),
                [=] AMREX_GPU_DEVICE () noexcept
                {
                    amrex::Gpu::SharedMemory<char> gsm;
                    char* const shared = gsm.dataPtr();

                    // Pack particles from device memory to shared memory
                    const int i = blockDim.x*blockIdx.x+threadIdx.x;
                    const unsigned int m = threadIdx.x;
                    const unsigned int mend = amrex::min<unsigned int>(blockDim.x, np-blockDim.x*blockIdx.x);
                    if (i < np) {
                        ptd.packParticleData(shared, i, m*psize, p_comm_real, p_comm_int);
                    }

                    __syncthreads();

                    // Copy packed particles from shared memory to psend_buffer in pinned memory
                    for (unsigned int index = m;
                         index < mend*psize/sizeof(double); index += blockDim.x) {
                        const double *csrc = (double *)shared;
                        double *cdest = (double *)(p_psend_buffer+blockDim.x*blockIdx.x*psize);
                        cdest[index] = csrc[index];
                    }
                });
            } else
#endif
            {
                for (int i = 0; i < np; ++i)
                {
                    ptd.packParticleData(p_psend_buffer, i, i*psize, p_comm_real, p_comm_int);
                }
            }

            amrex::Gpu::Device::synchronize();
            MPI_Isend(m_psend_buffer, buffer_size,
                      amrex::ParallelDescriptor::Mpi_typemap<char>::type(),
                      m_rank_z-1, pcomm_z_tag, m_comm_z, &m_psend_request);
        }
    }
#endif
}

void
Hipace::NotifyFinish ()
{
#ifdef AMREX_USE_MPI
    if (m_rank_z != 0) {
        if (m_send_buffer) {
            MPI_Status status;
            MPI_Wait(&m_send_request, &status);
            amrex::The_Pinned_Arena()->free(m_send_buffer);
            m_send_buffer = nullptr;
        }
        if (m_psend_buffer) {
            MPI_Status status;
            MPI_Wait(&m_psend_request, &status);
            amrex::The_Pinned_Arena()->free(m_psend_buffer);
            m_psend_buffer = nullptr;
        }
    }
#endif
}

void
Hipace::WriteDiagnostics (int output_step, bool force_output)
{
    HIPACE_PROFILE("Hipace::WriteDiagnostics()");

    // Dump before first and after last step, and every m_output_period steps in-between
    if (m_output_period < 0 ||
        (!force_output && output_step % m_output_period != 0) ||
        output_step == m_last_output_dumped) return;

    // Store this dump iteration
    m_last_output_dumped = output_step;

    // Write fields
    const std::string filename = amrex::Concatenate("plt", output_step);
    // assumption: same order as in struct enum Field Comps
    const amrex::Vector< std::string > varnames
        {"ExmBy", "EypBx", "Ez", "Bx", "By", "Bz", "jx", "jy", "jz", "rho", "Psi"};

    amrex::Vector<std::string> rfs;

#ifdef HIPACE_USE_OPENPMD
    constexpr int lev = 0;
    m_openpmd_writer.WriteDiagnostics(m_fields.getDiagF(), m_multi_beam, m_fields.getDiagGeom(),
                                      m_physical_time, output_step,  lev, m_fields.getDiagSliceDir(), varnames);
#else
    constexpr int nlev = 1;
    const amrex::IntVect local_ref_ratio {1, 1, 1};

    amrex::WriteMultiLevelPlotfile(
        filename, nlev, amrex::GetVecOfConstPtrs(m_fields.getDiagF()), varnames,
        m_fields.getDiagGeom(), m_physical_time, {output_step}, {local_ref_ratio},
        "HyperCLaw-V1.1", "Level_", "Cell", rfs);

    // Write beam particles
    m_multi_beam.WritePlotFile(filename);
#endif
}<|MERGE_RESOLUTION|>--- conflicted
+++ resolved
@@ -292,11 +292,7 @@
     for (int step = m_numprocs_z - 1 - m_rank_z; step < m_max_step; step += m_numprocs_z)
     {
 #ifdef HIPACE_USE_OPENPMD
-<<<<<<< HEAD
-        if (m_output_period > 0) m_openpmd_writer.InitDiagnostics();
-=======
     if (m_output_period > 0) m_openpmd_writer.InitDiagnostics();
->>>>>>> 42bb847a
 #endif
         /* calculate the adaptive time step before printout, so the ranks already print their new dt */
         // m_adaptive_time_step.Calculate(m_dt, step, m_multi_beam, m_plasma_container, lev, m_comm_z);
