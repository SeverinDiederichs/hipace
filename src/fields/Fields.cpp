#include "Fields.H"
#include "fft_poisson_solver/FFTPoissonSolverPeriodic.H"
#include "fft_poisson_solver/FFTPoissonSolverDirichlet.H"
#include "Hipace.H"
#include "utils/HipaceProfilerWrapper.H"
#include "utils/Constants.H"
#include "particles/ShapeFactors.H"

amrex::IntVect Fields::m_slices_nguards = {-1, -1, -1};

Fields::Fields (Hipace const* a_hipace)
    : m_slices(a_hipace->maxLevel()+1)
{
    amrex::ParmParse ppf("fields");
    ppf.query("do_dirichlet_poisson", m_do_dirichlet_poisson);
}

void
Fields::AllocData (
    int lev, amrex::Vector<amrex::Geometry> const& geom, const amrex::BoxArray& slice_ba,
<<<<<<< HEAD
    const amrex::DistributionMapping& slice_dm)
=======
    const amrex::DistributionMapping& slice_dm, int bin_size, amrex::Vector<amrex::IntVect> const& ref_ratio)
>>>>>>> 877b1386
{
    HIPACE_PROFILE("Fields::AllocData()");
    // Need at least 1 guard cell transversally for transverse derivative
    int nguards_xy = std::max(1, Hipace::m_depos_order_xy);
    m_slices_nguards = {nguards_xy, nguards_xy, 0};

    for (int islice=0; islice<WhichSlice::N; islice++) {
        m_slices[lev][islice].define(
            slice_ba, slice_dm, Comps[islice]["N"], m_slices_nguards,
            amrex::MFInfo().SetArena(amrex::The_Arena()));
        m_slices[lev][islice].setVal(0.0);
    }

    // The Poisson solver operates on transverse slices only.
    // The constructor takes the BoxArray and the DistributionMap of a slice,
    // so the FFTPlans are built on a slice.
    if (m_do_dirichlet_poisson){
        m_poisson_solver.push_back(std::unique_ptr<FFTPoissonSolverDirichlet>(
            new FFTPoissonSolverDirichlet(getSlices(lev, WhichSlice::This).boxArray(),
                                          getSlices(lev, WhichSlice::This).DistributionMap(),
                                          geom[lev])) );
    } else {
        m_poisson_solver.push_back(std::unique_ptr<FFTPoissonSolverPeriodic>(
            new FFTPoissonSolverPeriodic(getSlices(lev, WhichSlice::This).boxArray(),
                                         getSlices(lev, WhichSlice::This).DistributionMap(),
                                         geom[lev]))  );
    }
    int num_threads = 1;
#ifdef AMREX_USE_OMP
#pragma omp parallel
    {
        num_threads = omp_get_num_threads();
    }
#endif
    if (Hipace::m_do_tiling) {
        const amrex::Box dom_box = slice_ba[0];
        const amrex::IntVect ncell = dom_box.bigEnd() - dom_box.smallEnd() + 1;
        AMREX_ALWAYS_ASSERT(ncell[0] % bin_size == 0 && ncell[1] % bin_size == 0);

        m_tmp_densities.resize(num_threads);
        for (int i=0; i<num_threads; i++){
            amrex::Box bx = {{0, 0, 0}, {bin_size-1, bin_size-1, 0}};
            bx.grow(m_slices_nguards);
            // jx jy jz rho jxx jxy jyy
            m_tmp_densities[i].resize(bx, 7);
        }
    }
}

void
Fields::CopyToStagingArea (const amrex::MultiFab& src, const SliceOperatorType slice_operator,
                           const int scomp, const int lev)
{
    HIPACE_PROFILE("Fields::CopyToStagingArea()");

    AMREX_ALWAYS_ASSERT_WITH_MESSAGE(src.size() == 1, "Slice MFs must be defined on one box only");
    const amrex::FArrayBox& src_fab = src[0];
    amrex::Box src_bx = src_fab.box();
    src_bx.grow({-m_slices_nguards[0], -m_slices_nguards[1], 0});
    amrex::IntVect lo = src_bx.smallEnd();

    if (lo[0] == 0 && lo[1] == 0) {
        if (slice_operator==SliceOperatorType::Assign) {
            amrex::MultiFab::Copy(m_poisson_solver[lev]->StagingArea(),
                                  getSlices(lev,WhichSlice::This), Comps[WhichSlice::This]["jz"], 0,
                                  1, 0);
        } else {
            amrex::MultiFab::Add(m_poisson_solver[lev]->StagingArea(),
                                 getSlices(lev,WhichSlice::This), Comps[WhichSlice::This]["rho"], 0,
                                 1, 0);
        }
    } else {

#ifdef AMREX_USE_OMP
#pragma omp parallel if (amrex::Gpu::notInLaunchRegion())
#endif
        for ( amrex::MFIter mfi(m_poisson_solver[lev]->StagingArea(), amrex::TilingIfNotGPU());
              mfi.isValid(); ++mfi ){
            const amrex::Box& bx = mfi.tilebox();
            amrex::Array4<amrex::Real const> const & src_array = src.array(mfi);
            amrex::Array4<amrex::Real> const & dst_array = m_poisson_solver[lev]
                                                           ->StagingArea().array(mfi);

            amrex::ParallelFor(
                bx,
                [=] AMREX_GPU_DEVICE(int i, int j, int k)
                {
                    if (slice_operator==SliceOperatorType::Assign) {
                        dst_array(i,j,k,0) = src_array(i+lo[0], j+lo[1], k, scomp);
                    }
                    else /* SliceOperatorType::Add */
                    {
                        dst_array(i,j,k,0) += src_array(i+lo[0], j+lo[1], k, scomp);
                    }
                }
                );
        }
    }
}

void
Fields::TransverseDerivative (const amrex::MultiFab& src, amrex::MultiFab& dst, const int direction,
                              const amrex::Real dx, const amrex::Real mult_coeff,
                              const SliceOperatorType slice_operator, const int scomp,
                              const int dcomp, const bool use_offset)
{
    HIPACE_PROFILE("Fields::TransverseDerivative()");
    using namespace amrex::literals;

    AMREX_ALWAYS_ASSERT_WITH_MESSAGE(src.size() == 1, "Slice MFs must be defined on one box only");
    amrex::IntVect lo;
    if (use_offset) {
        const amrex::FArrayBox& src_fab = src[0];
        amrex::Box src_bx = src_fab.box();
        src_bx.grow({-m_slices_nguards[0], -m_slices_nguards[1], 0});
        lo = src_bx.smallEnd();
    } else {
        lo = {0, 0, 0};
    }

    AMREX_ALWAYS_ASSERT((direction == Direction::x) || (direction == Direction::y));
#ifdef AMREX_USE_OMP
#pragma omp parallel if (amrex::Gpu::notInLaunchRegion())
#endif
    for ( amrex::MFIter mfi(dst, amrex::TilingIfNotGPU()); mfi.isValid(); ++mfi ){
        const amrex::Box& bx = mfi.tilebox();
        amrex::Array4<amrex::Real const> const & src_array = src.array(mfi);
        amrex::Array4<amrex::Real> const & dst_array = dst.array(mfi);
        amrex::ParallelFor(
            bx,
            [=] AMREX_GPU_DEVICE(int i, int j, int k)
            {
                if (direction == Direction::x){
                    /* finite difference along x */
                    if (slice_operator==SliceOperatorType::Assign)
                    {
                        dst_array(i,j,k,dcomp) = mult_coeff / (2.0_rt*dx) *
                                                 (src_array(i+1+lo[0], j+lo[1], k, scomp)
                                                  - src_array(i-1+lo[0], j+lo[1], k, scomp));
                    }
                    else /* SliceOperatorType::Add */
                    {
                        dst_array(i,j,k,dcomp) += mult_coeff / (2.0_rt*dx) *
                                                  (src_array(i+1+lo[0], j+lo[1], k, scomp)
                                                   - src_array(i-1+lo[0], j+lo[1], k, scomp));
                    }
                } else /* Direction::y */ {
                    /* finite difference along y */
                    if (slice_operator==SliceOperatorType::Assign)
                    {
                        dst_array(i,j,k,dcomp) = mult_coeff / (2.0_rt*dx) *
                                                 (src_array(i+lo[0], j+1+lo[1], k, scomp)
                                                  - src_array(i+lo[0], j-1+lo[1], k, scomp));
                    }
                    else /* SliceOperatorType::Add */
                    {
                        dst_array(i,j,k,dcomp) += mult_coeff / (2.0_rt*dx) *
                                                  (src_array(i+lo[0], j+1+lo[1], k, scomp)
                                                   - src_array(i+lo[0], j-1+lo[1], k, scomp));
                    }
                }
            }
            );
    }
}

void
Fields::LongitudinalDerivative (const amrex::MultiFab& src1, const amrex::MultiFab& src2,
                                amrex::MultiFab& dst, const amrex::Real dz,
                                const amrex::Real mult_coeff,
                                const SliceOperatorType slice_operator, const int s1comp,
                                const int s2comp, const int dcomp)
{
    HIPACE_PROFILE("Fields::LongitudinalDerivative()");
    using namespace amrex::literals;

    AMREX_ALWAYS_ASSERT_WITH_MESSAGE(src1.size() == 1, "Slice MFs must be defined on one box only");
    const amrex::FArrayBox& src_fab = src1[0];
    amrex::Box src_bx = src_fab.box();
    src_bx.grow({-m_slices_nguards[0], -m_slices_nguards[1], 0});
    amrex::IntVect lo = src_bx.smallEnd();

#ifdef AMREX_USE_OMP
#pragma omp parallel if (amrex::Gpu::notInLaunchRegion())
#endif
    for ( amrex::MFIter mfi(dst, amrex::TilingIfNotGPU()); mfi.isValid(); ++mfi ){
        const amrex::Box& bx = mfi.tilebox();
        amrex::Array4<amrex::Real const> const & src1_array = src1.array(mfi);
        amrex::Array4<amrex::Real const> const & src2_array = src2.array(mfi);
        amrex::Array4<amrex::Real> const & dst_array = dst.array(mfi);
        amrex::ParallelFor(
            bx,
            [=] AMREX_GPU_DEVICE(int i, int j, int k)
            {
                if (slice_operator==SliceOperatorType::Assign)
                {
                    dst_array(i,j,k,dcomp) = mult_coeff / (2.0_rt*dz) *
                                             (src1_array(i+lo[0], j+lo[1], k, s1comp)
                                              - src2_array(i+lo[0], j+lo[1], k, s2comp));
                }
                else /* SliceOperatorType::Add */
                {
                    dst_array(i,j,k,dcomp) += mult_coeff / (2.0_rt*dz) *
                                              (src1_array(i+lo[0], j+lo[1], k, s1comp)
                                               - src2_array(i+lo[0], j+lo[1], k, s2comp));
                }

            }
            );
    }
}


void
Fields::Copy (int lev, int i_slice, FieldCopyType copy_type, int slice_comp, int full_comp,
              int ncomp, amrex::FArrayBox& fab, int slice_dir, amrex::Geometry geom)
{
    using namespace amrex::literals;
    HIPACE_PROFILE("Fields::Copy()");
    auto& slice_mf = m_slices[lev][WhichSlice::This]; // copy from/to the current slice
    amrex::Array4<amrex::Real> slice_array; // There is only one Box.
    for (amrex::MFIter mfi(slice_mf); mfi.isValid(); ++mfi) {
        auto& slice_fab = slice_mf[mfi];
        amrex::Box slice_box = slice_fab.box();
        slice_box.setSmall(Direction::z, i_slice);
        slice_box.setBig  (Direction::z, i_slice);
        slice_array = amrex::makeArray4(slice_fab.dataPtr(), slice_box, slice_fab.nComp());
        // slice_array's longitude index is i_slice.
    }

    amrex::Box const& vbx = fab.box();
    if (vbx.smallEnd(Direction::z) <= i_slice and
        vbx.bigEnd  (Direction::z) >= i_slice)
    {
        amrex::Box copy_box = vbx;
        copy_box.setSmall(Direction::z, i_slice);
        copy_box.setBig  (Direction::z, i_slice);

        amrex::Array4<amrex::Real> const& full_array = fab.array();

        const amrex::IntVect ncells_global = geom.Domain().length();
        const bool nx_even = ncells_global[0] % 2 == 0;
        const bool ny_even = ncells_global[1] % 2 == 0;

        if (copy_type == FieldCopyType::FtoS) {
            amrex::ParallelFor(copy_box, ncomp,
            [=] AMREX_GPU_DEVICE (int i, int j, int k, int n) noexcept
            {
                slice_array(i,j,k,n+slice_comp) = full_array(i,j,k,n+full_comp);
            });
        } else {
            amrex::ParallelFor(copy_box, ncomp,
            [=] AMREX_GPU_DEVICE (int i, int j, int k, int n) noexcept
            {
                if        (slice_dir ==-1 /* 3D data */){
                    full_array(i,j,k,n+full_comp) = slice_array(i,j,k,n+slice_comp);
                } else if (slice_dir == 0 /* yz slice */){
                    full_array(i,j,k,n+full_comp) =
                        nx_even ? 0.5_rt * (slice_array(i-1,j,k,n+slice_comp) +
                                            slice_array(i,j,k,n+slice_comp))
                        : slice_array(i,j,k,n+slice_comp);
                } else /* slice_dir == 1, xz slice */{
                    full_array(i,j,k,n+full_comp) =
                        ny_even ? 0.5_rt * ( slice_array(i,j-1,k,n+slice_comp) +
                                             slice_array(i,j,k,n+slice_comp))
                        : slice_array(i,j,k,n+slice_comp);
                }
            });
        }
    }
}

void
Fields::ShiftSlices (int lev)
{
    HIPACE_PROFILE("Fields::ShiftSlices()");
    amrex::MultiFab::Copy(
        getSlices(lev, WhichSlice::Previous2), getSlices(lev, WhichSlice::Previous1),
        Comps[WhichSlice::Previous1]["Bx"], Comps[WhichSlice::Previous2]["Bx"],
        2, m_slices_nguards);
    amrex::MultiFab::Copy(
        getSlices(lev, WhichSlice::Previous1), getSlices(lev, WhichSlice::This),
        Comps[WhichSlice::This]["Bx"], Comps[WhichSlice::Previous1]["Bx"],
        2, m_slices_nguards);
    amrex::MultiFab::Copy(
        getSlices(lev, WhichSlice::Previous1), getSlices(lev, WhichSlice::This),
        Comps[WhichSlice::This]["jx"], Comps[WhichSlice::Previous1]["jx"],
        4, m_slices_nguards);
}

void
Fields::AddRhoIons (const int lev, bool inverse)
{
    HIPACE_PROFILE("Fields::AddRhoIons()");
    if (!inverse){
        amrex::MultiFab::Add(getSlices(lev, WhichSlice::This), getSlices(lev, WhichSlice::RhoIons),
                             Comps[WhichSlice::RhoIons]["rho"], Comps[WhichSlice::This]["rho"], 1, 0);
    } else {
        amrex::MultiFab::Subtract(getSlices(lev, WhichSlice::This), getSlices(lev, WhichSlice::RhoIons),
                                  Comps[WhichSlice::RhoIons]["rho"], Comps[WhichSlice::This]["rho"], 1, 0);
    }
}

void
Fields::AddBeamCurrents (const int lev, const int which_slice)
{
    HIPACE_PROFILE("Fields::AddBeamCurrents()");
    amrex::MultiFab& S = getSlices(lev, which_slice);
    // we add the beam currents to the full currents, as mostly the full currents are needed
    amrex::MultiFab::Add(S, S, Comps[which_slice]["jx_beam"], Comps[which_slice]["jx"], 1,
                         {Hipace::m_depos_order_xy, Hipace::m_depos_order_xy, 0});
    amrex::MultiFab::Add(S, S, Comps[which_slice]["jy_beam"], Comps[which_slice]["jy"], 1,
                         {Hipace::m_depos_order_xy, Hipace::m_depos_order_xy, 0});
    if (which_slice == WhichSlice::This) {
        amrex::MultiFab::Add(S, S, Comps[which_slice]["jz_beam"], Comps[which_slice]["jz"], 1,
                             {Hipace::m_depos_order_xy, Hipace::m_depos_order_xy, 0});
    }
}

void
Fields::InterpolateBoundaries (amrex::Vector<amrex::Geometry> const& geom, const int lev,
                               std::string component)
{
    // To solve a Poisson equation with non-zero Dirichlet boundary conditions, the source term
    // must be corrected at the outmost grid points in x by -field_value_at_guard_cell / dx^2 and
    // in y by -field_value_at_guard_cell / dy^2, where dx and dy are those of the fine grid
    // This follows Van Loan, C. (1992). Computational frameworks for the fast Fourier transform.
    // Page 254 ff.

    HIPACE_PROFILE("Fields::InterpolateBoundaries()");
    if (lev == 0) return; // only interpolate boundaries to lev 1
    using namespace amrex::literals;
    const auto plo = geom[lev].ProbLoArray();
    const auto dx = geom[lev].CellSizeArray();
    const auto plo_coarse = geom[lev-1].ProbLoArray();
    const auto dx_coarse = geom[lev-1].CellSizeArray();
    const int interpol_order = 2;

    // get level 0 for interpolation to source term of level 1
    amrex::MultiFab lhs_coarse(getSlices(lev-1, WhichSlice::This), amrex::make_alias,
                               Comps[WhichSlice::This][component], 1);
    amrex::FArrayBox& lhs_fab = lhs_coarse[0];
    amrex::Box lhs_bx = lhs_fab.box();
    lhs_bx.grow({-m_slices_nguards[0], -m_slices_nguards[1], 0});
    const amrex::IntVect lo_coarse = lhs_bx.smallEnd();

    // get offset of level 1 w.r.t. the staging area
    amrex::MultiFab lhs_fine(getSlices(lev, WhichSlice::This), amrex::make_alias,
                              Comps[WhichSlice::This][component], 1);
    amrex::FArrayBox& lhs_fine_fab = lhs_fine[0];
    amrex::Box lhs_fine_bx = lhs_fine_fab.box();
    lhs_fine_bx.grow({-m_slices_nguards[0], -m_slices_nguards[1], 0});
    const amrex::IntVect lo = lhs_fine_bx.smallEnd();

    for (amrex::MFIter mfi( m_poisson_solver[lev]->StagingArea(),false); mfi.isValid(); ++mfi)
    {
        const amrex::Box & bx = mfi.tilebox();
        // Get the small end of the Box
        const amrex::IntVect& small = bx.smallEnd();
        const auto nx_fine_low = small[0];
        const auto ny_fine_low = small[1];
        // Get the big end of the Box
        const amrex::IntVect& big = bx.bigEnd();
        const auto nx_fine_high = big[0];
        const auto ny_fine_high = big[1];
        amrex::Array4<amrex::Real>  data_array = m_poisson_solver[lev]->StagingArea().array(mfi);
        amrex::Array4<amrex::Real>  data_array_coarse = lhs_coarse.array(mfi);

        // Loop over the valid indices on the fine grid and interpolate the value of the coarse grid
        // at the location of the guard cell on the fine grid to the first/last valid grid point on
        // the fine grid
        amrex::ParallelFor(
            bx,
            [=] AMREX_GPU_DEVICE(int i, int j , int k) noexcept
            {
                if (i==nx_fine_low || i== nx_fine_high || j==ny_fine_low || j == ny_fine_high) {
                    // Compute coordinate on fine grid
                    amrex::Real x, y;

                    // handling of the left and right boundary of the staging area
                    if ((i==nx_fine_low) || (i==nx_fine_high)) {
                        if (i==nx_fine_low) {
                            // position of guard cell left of first valid grid point
                            x = plo[0] + (i+lo[0]-0.5_rt)*dx[0];
                        } else if (i== nx_fine_high) {
                            // position of guard cell right of last valid grid point
                            x = plo[0] + (i+lo[0]+1.5_rt)*dx[0];
                        }
                        y = plo[1] + (j+lo[1]+0.5_rt)*dx[1];

                        // --- Compute shape factors
                        // x direction
                        // j_cell leftmost cell in x that the particle touches.
                        // sx_cell shape factor along x
                        const amrex::Real xmid = (x - plo_coarse[0])/dx_coarse[0];
                        amrex::Real sx_cell[interpol_order + 1];
                        const int j_cell = compute_shape_factor<interpol_order>(sx_cell,
                                                                                xmid-0.5_rt);

                        // y direction
                        const amrex::Real ymid = (y - plo_coarse[1])/dx_coarse[1];
                        amrex::Real sy_cell[interpol_order + 1];
                        const int k_cell = compute_shape_factor<interpol_order>(sy_cell,
                                                                                ymid-0.5_rt);

                        amrex::Real boundary_value = 0.0_rt;
                        // add interpolated contribution to boundary value
                        for (int iy=0; iy<=interpol_order; iy++){
                            for (int ix=0; ix<=interpol_order; ix++){
                                boundary_value += data_array_coarse(lo_coarse[0]+j_cell+ix,
                                                                    lo_coarse[1]+k_cell+iy,
                                                                    lo_coarse[2])
                                                                    *sx_cell[ix]*sy_cell[iy];
                            }
                        }

                        // adjusting source term to get non-zero Dirichlet boundary condition
                        data_array(i,j,k) -= boundary_value/(dx[0]*dx[0]);
                    }

                    // handling of the bottom and top boundary of the staging area
                    if ((j==ny_fine_low) || (j==ny_fine_high)) {
                        if (j==ny_fine_low) {
                            // position of guard cell below of first valid grid point
                            y = plo[1] + (j+lo[1]-0.5_rt)*dx[1];
                        } else if (j== ny_fine_high) {
                            // position of guard cell above of last valid grid point
                            y = plo[1] + (j+lo[1]+1.5_rt)*dx[1];
                        }
                        x = plo[0] + (i+lo[0]+0.5_rt)*dx[0];

                        // --- Compute shape factors
                        // x direction
                        // j_cell leftmost cell in x that the particle touches.
                        // sx_cell shape factor along x
                        const amrex::Real xmid = (x - plo_coarse[0])/dx_coarse[0];
                        amrex::Real sx_cell[interpol_order + 1];
                        const int j_cell = compute_shape_factor<interpol_order>(sx_cell,
                                                                                xmid-0.5_rt);

                        // y direction
                        const amrex::Real ymid = (y - plo_coarse[1])/dx_coarse[1];
                        amrex::Real sy_cell[interpol_order + 1];
                        const int k_cell = compute_shape_factor<interpol_order>(sy_cell,
                                                                                ymid-0.5_rt);

                        amrex::Real boundary_value = 0.0_rt;
                        // add interpolated contribution to boundary value
                        for (int iy=0; iy<=interpol_order; iy++){
                            for (int ix=0; ix<=interpol_order; ix++){
                                boundary_value += data_array_coarse(lo_coarse[0]+j_cell+ix,
                                                                    lo_coarse[1]+k_cell+iy,
                                                                    lo_coarse[2])
                                                                    *sx_cell[ix]*sy_cell[iy];
                            }
                        }

                        // adjusting source term to get non-zero Dirichlet boundary condition
                        data_array(i,j,k) -= boundary_value/(dx[1]*dx[1]);
                    }
                }
            });
    }
}

void
Fields::SolvePoissonExmByAndEypBx (amrex::Vector<amrex::Geometry> const& geom,
                                   const MPI_Comm& m_comm_xy, const int lev)
{
    /* Solves Laplacian(Psi) =  1/episilon0 * -(rho-Jz/c) and
     * calculates Ex-c By, Ey + c Bx from  grad(-Psi)
     */
    HIPACE_PROFILE("Fields::SolveExmByAndEypBx()");

    PhysConst phys_const = get_phys_const();

    // Left-Hand Side for Poisson equation is Psi in the slice MF
    amrex::MultiFab lhs(getSlices(lev, WhichSlice::This), amrex::make_alias,
                        Comps[WhichSlice::This]["Psi"], 1);

    // calculating the right-hand side 1/episilon0 * -(rho-Jz/c)
    CopyToStagingArea(getSlices(lev,WhichSlice::This), SliceOperatorType::Assign,
                       Comps[WhichSlice::This]["jz"], lev);
    m_poisson_solver[lev]->StagingArea().mult(-1./phys_const.c);
    CopyToStagingArea(getSlices(lev,WhichSlice::This), SliceOperatorType::Add,
                       Comps[WhichSlice::This]["rho"], lev);
    m_poisson_solver[lev]->StagingArea().mult(-1./phys_const.ep0);

    InterpolateBoundaries(geom, lev, "Psi");
    m_poisson_solver[lev]->SolvePoissonEquation(lhs);

    /* ---------- Transverse FillBoundary Psi ---------- */
    amrex::ParallelContext::push(m_comm_xy);
    lhs.FillBoundary(geom[lev].periodicity());
    amrex::ParallelContext::pop();

    /* Compute ExmBy and Eypbx from grad(-psi) */
    TransverseDerivative(
        getSlices(lev, WhichSlice::This),
        getSlices(lev, WhichSlice::This),
        Direction::x,
        geom[lev].CellSize(Direction::x),
        -1.,
        SliceOperatorType::Assign,
        Comps[WhichSlice::This]["Psi"],
        Comps[WhichSlice::This]["ExmBy"]);

    TransverseDerivative(
        getSlices(lev, WhichSlice::This),
        getSlices(lev, WhichSlice::This),
        Direction::y,
        geom[lev].CellSize(Direction::y),
        -1.,
        SliceOperatorType::Assign,
        Comps[WhichSlice::This]["Psi"],
        Comps[WhichSlice::This]["EypBx"]);
}


void
Fields::SolvePoissonEz (amrex::Vector<amrex::Geometry> const& geom, const int lev)
{
    /* Solves Laplacian(Ez) =  1/(episilon0 *c0 )*(d_x(jx) + d_y(jy)) */
    HIPACE_PROFILE("Fields::SolvePoissonEz()");

    PhysConst phys_const = get_phys_const();
    // Left-Hand Side for Poisson equation is Bz in the slice MF
    amrex::MultiFab lhs(getSlices(lev, WhichSlice::This), amrex::make_alias,
                        Comps[WhichSlice::This]["Ez"], 1);
    // Right-Hand Side for Poisson equation: compute 1/(episilon0 *c0 )*(d_x(jx) + d_y(jy))
    // from the slice MF, and store in the staging area of poisson_solver
    TransverseDerivative(
        getSlices(lev, WhichSlice::This),
        m_poisson_solver[lev]->StagingArea(),
        Direction::x,
        geom[lev].CellSize(Direction::x),
        1./(phys_const.ep0*phys_const.c),
        SliceOperatorType::Assign,
        Comps[WhichSlice::This]["jx"], 0, 1);

    TransverseDerivative(
        getSlices(lev, WhichSlice::This),
        m_poisson_solver[lev]->StagingArea(),
        Direction::y,
        geom[lev].CellSize(Direction::y),
        1./(phys_const.ep0*phys_const.c),
        SliceOperatorType::Add,
        Comps[WhichSlice::This]["jy"], 0, 1);

    InterpolateBoundaries(geom, lev, "Ez");
    // Solve Poisson equation.
    // The RHS is in the staging area of poisson_solver.
    // The LHS will be returned as lhs.
    m_poisson_solver[lev]->SolvePoissonEquation(lhs);
}

void
Fields::SolvePoissonBx (amrex::MultiFab& Bx_iter, amrex::Vector<amrex::Geometry> const& geom,
                        const int lev)
{
    /* Solves Laplacian(Bx) = mu_0*(- d_y(jz) + d_z(jy) ) */
    HIPACE_PROFILE("Fields::SolvePoissonBx()");

    PhysConst phys_const = get_phys_const();
    // Right-Hand Side for Poisson equation: compute -mu_0*d_y(jz) from the slice MF,
    // and store in the staging area of poisson_solver
    TransverseDerivative(
        getSlices(lev, WhichSlice::This),
        m_poisson_solver[lev]->StagingArea(),
        Direction::y,
        geom[lev].CellSize(Direction::y),
        -phys_const.mu0,
        SliceOperatorType::Assign,
        Comps[WhichSlice::This]["jz"], 0, 1);

    LongitudinalDerivative(
        getSlices(lev, WhichSlice::Previous1),
        getSlices(lev, WhichSlice::Next),
        m_poisson_solver[lev]->StagingArea(),
        geom[lev].CellSize(Direction::z),
        phys_const.mu0,
        SliceOperatorType::Add,
        Comps[WhichSlice::Previous1]["jy"],
        Comps[WhichSlice::Next]["jy"]);

    InterpolateBoundaries(geom, lev, "Bx");
    // Solve Poisson equation.
    // The RHS is in the staging area of poisson_solver.
    // The LHS will be returned as lhs.
    m_poisson_solver[lev]->SolvePoissonEquation(Bx_iter);
}

void
Fields::SolvePoissonBy (amrex::MultiFab& By_iter, amrex::Vector<amrex::Geometry> const& geom,
                        const int lev)
{
    /* Solves Laplacian(By) = mu_0*(d_x(jz) - d_z(jx) ) */
    HIPACE_PROFILE("Fields::SolvePoissonBy()");

    PhysConst phys_const = get_phys_const();
    // Right-Hand Side for Poisson equation: compute mu_0*d_x(jz) from the slice MF,
    // and store in the staging area of poisson_solver
    TransverseDerivative(
        getSlices(lev, WhichSlice::This),
        m_poisson_solver[lev]->StagingArea(),
        Direction::x,
        geom[lev].CellSize(Direction::x),
        phys_const.mu0,
        SliceOperatorType::Assign,
        Comps[WhichSlice::This]["jz"], 0, 1);

    LongitudinalDerivative(
        getSlices(lev, WhichSlice::Previous1),
        getSlices(lev, WhichSlice::Next),
        m_poisson_solver[lev]->StagingArea(),
        geom[lev].CellSize(Direction::z),
        -phys_const.mu0,
        SliceOperatorType::Add,
        Comps[WhichSlice::Previous1]["jx"],
        Comps[WhichSlice::Next]["jx"]);

    InterpolateBoundaries(geom, lev, "By");
    // Solve Poisson equation.
    // The RHS is in the staging area of poisson_solver.
    // The LHS will be returned as lhs.
    m_poisson_solver[lev]->SolvePoissonEquation(By_iter);
}

void
Fields::SolvePoissonBz (amrex::Vector<amrex::Geometry> const& geom, const int lev)
{
    /* Solves Laplacian(Bz) = mu_0*(d_y(jx) - d_x(jy)) */
    HIPACE_PROFILE("Fields::SolvePoissonBz()");

    PhysConst phys_const = get_phys_const();
    // Left-Hand Side for Poisson equation is Bz in the slice MF
    amrex::MultiFab lhs(getSlices(lev, WhichSlice::This), amrex::make_alias,
                        Comps[WhichSlice::This]["Bz"], 1);
    // Right-Hand Side for Poisson equation: compute mu_0*(d_y(jx) - d_x(jy))
    // from the slice MF, and store in the staging area of m_poisson_solver
    TransverseDerivative(
        getSlices(lev, WhichSlice::This),
        m_poisson_solver[lev]->StagingArea(),
        Direction::y,
        geom[lev].CellSize(Direction::y),
        phys_const.mu0,
        SliceOperatorType::Assign,
        Comps[WhichSlice::This]["jx"], 0, 1);

    TransverseDerivative(
        getSlices(lev, WhichSlice::This),
        m_poisson_solver[lev]->StagingArea(),
        Direction::x,
        geom[lev].CellSize(Direction::x),
        -phys_const.mu0,
        SliceOperatorType::Add,
        Comps[WhichSlice::This]["jy"], 0, 1);

    InterpolateBoundaries(geom, lev, "Bz");
    // Solve Poisson equation.
    // The RHS is in the staging area of m_poisson_solver.
    // The LHS will be returned as lhs.
    m_poisson_solver[lev]->SolvePoissonEquation(lhs);
}

void
Fields::InitialBfieldGuess (const amrex::Real relative_Bfield_error,
                            const amrex::Real predcorr_B_error_tolerance, const int lev)
{
    /* Sets the initial guess of the B field from the two previous slices
     */
    HIPACE_PROFILE("Fields::InitialBfieldGuess()");

    const amrex::Real mix_factor_init_guess = exp(-0.5 * pow(relative_Bfield_error /
                                              ( 2.5 * predcorr_B_error_tolerance ), 2));

    amrex::MultiFab::LinComb(
        getSlices(lev, WhichSlice::This),
        1+mix_factor_init_guess, getSlices(lev, WhichSlice::Previous1), Comps[WhichSlice::Previous1]["Bx"],
        -mix_factor_init_guess, getSlices(lev, WhichSlice::Previous2), Comps[WhichSlice::Previous2]["Bx"],
        Comps[WhichSlice::This]["Bx"], 1, 0);

    amrex::MultiFab::LinComb(
        getSlices(lev, WhichSlice::This),
        1+mix_factor_init_guess, getSlices(lev, WhichSlice::Previous1), Comps[WhichSlice::Previous1]["By"],
        -mix_factor_init_guess, getSlices(lev, WhichSlice::Previous2), Comps[WhichSlice::Previous2]["By"],
        Comps[WhichSlice::This]["By"], 1, 0);
}

void
Fields::MixAndShiftBfields (const amrex::MultiFab& B_iter, amrex::MultiFab& B_prev_iter,
                            const int field_comp, const amrex::Real relative_Bfield_error,
                            const amrex::Real relative_Bfield_error_prev_iter,
                            const amrex::Real predcorr_B_mixing_factor, const int lev)
{
    /* Mixes the B field according to B = a*B + (1-a)*( c*B_iter + d*B_prev_iter),
     * with a,c,d mixing coefficients.
     */
    HIPACE_PROFILE("Fields::MixAndShiftBfields()");

    /* Mixing factors to mix the current and previous iteration of the B field */
    amrex::Real weight_B_iter;
    amrex::Real weight_B_prev_iter;
    /* calculating the weight for mixing the current and previous iteration based
     * on their respective errors. Large errors will induce a small weight of and vice-versa  */
    if (relative_Bfield_error != 0.0 || relative_Bfield_error_prev_iter != 0.0)
    {
        weight_B_iter = relative_Bfield_error_prev_iter /
                        ( relative_Bfield_error + relative_Bfield_error_prev_iter );
        weight_B_prev_iter = relative_Bfield_error /
                             ( relative_Bfield_error + relative_Bfield_error_prev_iter );
    }
    else
    {
        weight_B_iter = 0.5;
        weight_B_prev_iter = 0.5;
    }

    /* calculating the mixed temporary B field  B_prev_iter = c*B_iter + d*B_prev_iter.
     * This is temporarily stored in B_prev_iter just to avoid additional memory allocation.
     * B_prev_iter is overwritten at the end of this function */
    amrex::MultiFab::LinComb(
        B_prev_iter,
        weight_B_iter, B_iter, 0,
        weight_B_prev_iter, B_prev_iter, 0,
        0, 1, 0);

    /* calculating the mixed B field  B = a*B + (1-a)*B_prev_iter */
    amrex::MultiFab::LinComb(
        getSlices(lev, WhichSlice::This),
        1-predcorr_B_mixing_factor, getSlices(lev, WhichSlice::This), field_comp,
        predcorr_B_mixing_factor, B_prev_iter, 0,
        field_comp, 1, 0);

    /* Shifting the B field from the current iteration to the previous iteration */
    amrex::MultiFab::Copy(B_prev_iter, B_iter, 0, 0, 1, 0);

}

amrex::Real
Fields::ComputeRelBFieldError (
    const amrex::MultiFab& Bx, const amrex::MultiFab& By, const amrex::MultiFab& Bx_iter,
    const amrex::MultiFab& By_iter, const int Bx_comp, const int By_comp, const int Bx_iter_comp,
    const int By_iter_comp, const amrex::Geometry& geom)
{
    // calculates the relative B field error between two B fields
    // for both Bx and By simultaneously
    HIPACE_PROFILE("Fields::ComputeRelBFieldError()");

    amrex::Real norm_Bdiff = 0;
    amrex::Gpu::DeviceScalar<amrex::Real> gpu_norm_Bdiff(norm_Bdiff);
    amrex::Real* p_norm_Bdiff = gpu_norm_Bdiff.dataPtr();

    amrex::Real norm_B = 0;
    amrex::Gpu::DeviceScalar<amrex::Real> gpu_norm_B(norm_B);
    amrex::Real* p_norm_B = gpu_norm_B.dataPtr();

    for ( amrex::MFIter mfi(Bx, amrex::TilingIfNotGPU()); mfi.isValid(); ++mfi ){
        const amrex::Box& bx = mfi.tilebox();
        amrex::Array4<amrex::Real const> const & Bx_array = Bx.array(mfi);
        amrex::Array4<amrex::Real const> const & Bx_iter_array = Bx_iter.array(mfi);
        amrex::Array4<amrex::Real const> const & By_array = By.array(mfi);
        amrex::Array4<amrex::Real const> const & By_iter_array = By_iter.array(mfi);

        amrex::ParallelFor(amrex::Gpu::KernelInfo().setReduction(true), bx,
        [=] AMREX_GPU_DEVICE (int i, int j, int k, amrex::Gpu::Handler const& handler) noexcept
        {
            amrex::Gpu::deviceReduceSum(p_norm_B, std::sqrt(
                                        Bx_array(i, j, k, Bx_comp) * Bx_array(i, j, k, Bx_comp) +
                                        By_array(i, j, k, By_comp) * By_array(i, j, k, By_comp)),
                                        handler);
            amrex::Gpu::deviceReduceSum(p_norm_Bdiff, std::sqrt(
                            ( Bx_array(i, j, k, Bx_comp) - Bx_iter_array(i, j, k, Bx_iter_comp) ) *
                            ( Bx_array(i, j, k, Bx_comp) - Bx_iter_array(i, j, k, Bx_iter_comp) ) +
                            ( By_array(i, j, k, By_comp) - By_iter_array(i, j, k, By_iter_comp) ) *
                            ( By_array(i, j, k, By_comp) - By_iter_array(i, j, k, By_iter_comp) )),
                            handler);
        }
        );
    }
    // no cudaDeviceSynchronize required here, as there is one in the MFIter destructor called above.
    norm_Bdiff = gpu_norm_Bdiff.dataValue();
    norm_B = gpu_norm_B.dataValue();

    const int numPts_transverse = geom.Domain().length(0) * geom.Domain().length(1);

    // calculating the relative error
    // Warning: this test might be not working in SI units!
    const amrex::Real relative_Bfield_error = (norm_B/numPts_transverse > 1e-10)
                                               ? norm_Bdiff/norm_B : 0.;

    return relative_Bfield_error;
}<|MERGE_RESOLUTION|>--- conflicted
+++ resolved
@@ -18,11 +18,7 @@
 void
 Fields::AllocData (
     int lev, amrex::Vector<amrex::Geometry> const& geom, const amrex::BoxArray& slice_ba,
-<<<<<<< HEAD
-    const amrex::DistributionMapping& slice_dm)
-=======
-    const amrex::DistributionMapping& slice_dm, int bin_size, amrex::Vector<amrex::IntVect> const& ref_ratio)
->>>>>>> 877b1386
+    const amrex::DistributionMapping& slice_dm, int bin_size)
 {
     HIPACE_PROFILE("Fields::AllocData()");
     // Need at least 1 guard cell transversally for transverse derivative
