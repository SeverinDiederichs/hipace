#ifndef FIELDS_H_
#define FIELDS_H_

#include "fft_poisson_solver/FFTPoissonSolver.H"
#include "diagnostics/Diagnostic.H"

#include <AMReX_MultiFab.H>
#include <AMReX_Vector.H>
#include <AMReX_AmrCore.H>

class Hipace;

/** \brief Direction of field copies: from 3D F to 2D slice S or the other way round */
enum struct FieldCopyType { FtoS, StoF };

/** \brief describes which slice with respect to the currently calculated is used */
struct WhichSlice {
    enum slice { Next=0, This, Previous1, Previous2, RhoIons, N };
};

/** \brief Map names and indices of each fields in each slice
 */
static std::array<std::map<std::string, int>, 5> Comps
{{
        /* WhichSlice::Next */
        {{
                {"jx", 0}, {"jx_beam", 1}, {"jy", 2}, {"jy_beam", 3}, {"N", 4}
            }},
        /* WhichSlice::This */
        {{
                {"ExmBy", 0}, {"EypBx", 1}, {"Ez", 2}, {"Bx", 3}, {"By", 4}, {"Bz", 5}, {"jx", 6},
                {"jx_beam", 7}, {"jy", 8}, {"jy_beam", 9}, {"jz", 10}, {"jz_beam", 11}, {"rho", 12},
                {"Psi", 13}, {"jxx", 14}, {"jxy", 15}, {"jyy", 16}, {"N", 17}
            }},
        /* WhichSlice::Previous1 */
        {{
                {"Ez", 0}, {"Bx", 1}, {"By", 2}, {"Bz", 3}, {"jx", 4}, {"jx_beam", 5}, {"jy", 6},
                {"jy_beam", 7}, {"rho", 8}, {"Psi", 9}, {"N", 10}
            }},
        /* WhichSlice::Previous2 */
        {{
                {"Bx", 0}, {"By", 1}, {"N", 2}
            }},
        /* WhichSlice::RhoIons */
        {{
                {"rho", 0}, {"N", 1}
            }}
    }};

/** \brief Operation performed in the TransverseDerivative function:
 * either assign or add to the destination array
 */
enum struct SliceOperatorType { Assign, Add };

/** \brief Direction of each dimension. Can be used for clean handling 2D vs. 3D in the future */
struct Direction{
    enum dir{x=0, y, z};
};

/** \brief Main class handling all field data structures and operations
 *
 * This is a fundamental class of Hipace, handling initialization of the fields,
 * operations on arrays, exchanges between the 3D array and 2D slices.
 */
class Fields
{
private:
    /** Number of slices in temporary slice object */
    static constexpr int m_nslices = 5;

public:
    /** Constructor */
    explicit Fields (Hipace const* a_hipace);

    /** Allocate MultiFabs for the 3D array and the 2D slices
     * and define the BoxArrays and DistributionMappings.
     * \param[in] lev MR level
     * \param[in] geom Geometry
     * \param[in] slice_ba BoxArray for the slice
     * \param[in] slice_dm DistributionMapping for the slice
     * \param[in] bin_size size of plasma tiles, for tmp arrays
     */
    void AllocData (
        int lev, amrex::Vector<amrex::Geometry> const& geom, const amrex::BoxArray& slice_ba,
        const amrex::DistributionMapping& slice_dm, int bin_size);

    /** Class to handle transverse FFT Poisson solver on 1 slice */
    amrex::Vector<std::unique_ptr<FFTPoissonSolver>> m_poisson_solver;
    /** get function for the 2D slices */
    amrex::Vector<std::array<amrex::MultiFab, m_nslices>>& getSlices () {return m_slices; }
    /** get function for the 2D slices
     * \param[in] lev MR level
     */
    std::array<amrex::MultiFab, m_nslices>& getSlices (int lev) {return m_slices[lev]; }
    /** get function for the 2D slices
     * \param[in] lev MR level
     * \param[in] islice slice index
     */
    amrex::MultiFab& getSlices (int lev, int islice) {return m_slices[lev][islice]; }
    /** Return reference to density tile arrays */
    amrex::Vector<amrex::FArrayBox>& getTmpDensities() { return m_tmp_densities; }
    /** \brief Copy between the full FArrayBox and slice MultiFab.
     *
     * \param[in] lev MR level
     * \param[in] i_slice z slice in which to write the data
     * \param[in] copy_type whether to copy from the xy slice to the main array or opposite
     * \param[in] slice_comp first component of the xy slice to copy from/to
     * \param[in] full_comp first component of the full array to copy from/to
     * \param[in] ncomp number of components to copy
     * \param[in,out] fab full FArrayBox
     * \param[in] slice_dir slicing direction. 0=x, 1=y, -1=no slicing (full 3D)
     * \param[in] geom main geometry
     */
    void Copy (int lev, int i_slice, FieldCopyType copy_type, int slice_comp, int full_comp,
               int ncomp, amrex::FArrayBox& fab, int slice_dir, amrex::Geometry geom);

    /** \brief Shift slices by 1 element: slices (1,2) are then stored in (2,3).
     *
     * When looping over slices from head to tail, the same slice MultiFabs are used
     * to compute each slice. The current slice is always stored in index 1.
     * Hence, after one slice is computed, slices must be shifted by 1 element.
     *
     * \param[in] nlev number of MR level
     * \param[in] islice current slice to be shifted
     * \param[in] geom geometry
     * \param[in] patch_lo lower longitudinal end of refined level
     * \param[in] patch_hi upper longitudinal end of refined level
     */
     void ShiftSlices (int nlev, int islice, const amrex::Geometry geom, const amrex::Real patch_lo,
                       const amrex::Real patch_hi);

    /** add rho of the ions to rho (this slice) */
    void AddRhoIons (const int lev, bool inverse=false);

    /** \brief Adds the beam currents jx_beam, jy_beam, jz_beam to the general currents jx, jy, jz
     *
     * \param[in] lev current level
     * \param[in] which_slice current slice, either WhichSlice::This or WhichSlice::Next.
     */
    void AddBeamCurrents (const int lev, const int which_slice);

    /** Copy or add array to staging area
     *
     * \param[in] src multifab to be copied or added
     * \param[in] slice_operator operation: SliceOperatorType::Assign or Add
     * \param[in] scomp compent of source MF
     * \param[in] lev level of mesh refinement
     */
    void CopyToStagingArea (const amrex::MultiFab& src, const SliceOperatorType slice_operator,
                            const int scomp, const int lev);

    /** Compute transverse derivative of 1 slice*/
    void TransverseDerivative (const amrex::MultiFab& src, amrex::MultiFab& dst,
                               const int direction, const amrex::Real dx,
                               const amrex::Real mult_coeff=1.,
                               const SliceOperatorType slice_operator=SliceOperatorType::Assign,
                               const int scomp=0, const int dcomp=0, const bool use_offset=false);

    /** Compute longitudinal derivative (difference between two slices) */
    void LongitudinalDerivative (const amrex::MultiFab& src, const amrex::MultiFab& src2,
                                 amrex::MultiFab& dst, const amrex::Real dz,
                                 const amrex::Real mult_coeff=1.,
                                 const SliceOperatorType slice_operator=SliceOperatorType::Assign,
                                 const int sc1omp=0, const int s2comp=0, const int dcomp=0);

    /** \brief Interpolate values at boundaries from coarse grid to the fine grid
     *
     * \param[in] geom Geometry
     * \param[in] lev current level
     * \param[in] component which can be Psi, Ez, By, Bx ...
     * \param[in] islice longitudinal slice
     */
    void InterpolateBoundaries (amrex::Vector<amrex::Geometry> const& geom, const int lev,
                                std::string component, const int islice);

    /** \brief Interpolate values from coarse grid to the fine grid
     *
     * \param[in] geom Geometry
     * \param[in] lev current level
     * \param[in] component which can be Psi or rho
     */
    void InterpolateFromLev0toLev1 (amrex::Vector<amrex::Geometry> const& geom, const int lev,
                                    std::string component);

    /** \brief Compute ExmBy and EypBx on the slice container from J by solving a Poisson equation
     * ExmBy and EypBx are solved in the same function because both rely on Psi.
     *
     * \param[in] geom Geometry
     * \param[in] m_comm_xy transverse communicator on the slice
     * \param[in] lev current level
     * \param[in] islice longitudinal slice
     */
    void SolvePoissonExmByAndEypBx (amrex::Vector<amrex::Geometry> const& geom,
                                    const MPI_Comm& m_comm_xy, const int lev, const int islice);
    /** \brief Compute Ez on the slice container from J by solving a Poisson equation
     *
     * \param[in] geom Geometry
     * \param[in] lev current level
     * \param[in] islice longitudinal slice
     */
    void SolvePoissonEz (amrex::Vector<amrex::Geometry> const& geom, const int lev,
                         const int islice);
    /** \brief Compute Bx on the slice container from J by solving a Poisson equation
     *
     * \param[in,out] Bx_iter Bx field during current iteration of the predictor-corrector loop
     * \param[in] geom Geometry
     * \param[in] lev current level
     * \param[in] islice longitudinal slice
     */
    void SolvePoissonBx (amrex::MultiFab& Bx_iter, amrex::Vector<amrex::Geometry> const& geom,
                         const int lev, const int islice);
    /** \brief Compute By on the slice container from J by solving a Poisson equation
     *
     * \param[in,out] By_iter By field during current iteration of the predictor-corrector loop
     * \param[in] geom Geometry
     * \param[in] lev current level
     * \param[in] islice longitudinal slice
     */
    void SolvePoissonBy (amrex::MultiFab& By_iter, amrex::Vector<amrex::Geometry> const& geom,
                         const int lev, const int islice);
    /** \brief Compute Bz on the slice container from J by solving a Poisson equation
     *
     * \param[in] geom Geometry
     * \param[in] lev current level
     * \param[in] islice longitudinal slice
     */
    void SolvePoissonBz (amrex::Vector<amrex::Geometry> const& geom, const int lev,
                         const int islice);
    /** \brief Sets the initial guess of the B field from the two previous slices
     *
     * This modifies component Bx or By of slice 1 in m_fields.m_slices
     *
     * \param[in] relative_Bfield_error relative B field error used to determine the mixing factor
     * \param[in] predcorr_B_error_tolerance relative B field error tolerance in the predcorr loop
     * \param[in] lev current level
     */
    void InitialBfieldGuess (const amrex::Real relative_Bfield_error,
                             const amrex::Real predcorr_B_error_tolerance, const int lev);
    /** \brief Mixes the B field with the calculated current and previous iteration
     * of it and shifts the current to the previous iteration afterwards.
     * This modifies component Bx or By of slice 1 in m_fields.m_slices
     *
     * \param[in] B_iter B field during current iteration of the predictor-corrector loop
     * \param[in,out] B_prev_iter B field during previous iteration of the pred.-cor. loop
     * \param[in] field_comp field component to be mixed (usually Bx or By)
     * \param[in] relative_Bfield_error relative B field error used to determine the mixing factor
     * \param[in] relative_Bfield_error_prev_iter relative B field error of the previous iteration
     * \param[in] predcorr_B_mixing_factor mixing factor for B fields in predcorr loop
     * \param[in] lev current level
     */
    void MixAndShiftBfields (const amrex::MultiFab& B_iter, amrex::MultiFab& B_prev_iter,
                             const int field_comp, const amrex::Real relative_Bfield_error,
                             const amrex::Real relative_Bfield_error_prev_iter,
                             const amrex::Real predcorr_B_mixing_factor, const int lev);

    /** \brief Function to calculate the relative B field error
     * used in the predictor corrector loop
     *
     * \param[in] Bx Bx field (input as MutliFab)
     * \param[in] By By field (input as MutliFab)
     * \param[in] Bx_iter Bx field from the previous iteration (input as MutliFab)
     * \param[in] By_iter By field from the previous iteration (input as MutliFab)
     * \param[in] Bx_comp component of the Bx field in the MultiFab
     *            (usually either Bx or 0)
     * \param[in] By_comp component of the By field in the MultiFab
     *            (usually either By or 0)
     * \param[in] Bx_iter_comp component of the Bx field of the previous iteration in the MultiFab
     *            (usually either Bx or 0)
     * \param[in] By_iter_comp component of the By field of the previous iteration in the MultiFab
     *            (usually either By or 0)
     * \param[in] geom Geometry of the problem
     */
    amrex::Real ComputeRelBFieldError (const amrex::MultiFab& Bx, const amrex::MultiFab& By,
                                       const amrex::MultiFab& Bx_iter,
                                       const amrex::MultiFab& By_iter, const int Bx_comp,
                                       const int By_comp, const int Bx_iter_comp,
                                       const int By_iter_comp, const amrex::Geometry& geom);

    /** Number of guard cells for slices MultiFab */
    static amrex::IntVect m_slices_nguards;
private:
<<<<<<< HEAD

    /** \brief Interpolate values from coarse grid to the fine grid
     *
     * \param[in] geom Geometry
     * \param[in] lev current level
     * \param[in] component which can be Psi, Ez, By, Bx ...
     * \param[in] islice longitudinal slice
     */
    void InterpolateFromLev0toLev1 (amrex::Vector<amrex::Geometry> const& geom, const int lev,
                                    std::string component, const int islice);

=======
>>>>>>> fa4aed64
    /** Vector over levels, array of 4 slices required to compute current slice */
    amrex::Vector<std::array<amrex::MultiFab, m_nslices>> m_slices;
    /** Whether to use Dirichlet BC for the Poisson solver. Otherwise, periodic */
    bool m_do_dirichlet_poisson = true;
    /** Temporary density arrays. one per OpenMP thread, used when tiling is on. */
    amrex::Vector<amrex::FArrayBox> m_tmp_densities;
};

#endif<|MERGE_RESOLUTION|>--- conflicted
+++ resolved
@@ -178,9 +178,10 @@
      * \param[in] geom Geometry
      * \param[in] lev current level
      * \param[in] component which can be Psi or rho
+     * \param[in] islice longitudinal slice
      */
     void InterpolateFromLev0toLev1 (amrex::Vector<amrex::Geometry> const& geom, const int lev,
-                                    std::string component);
+                                    std::string component, const int islice);
 
     /** \brief Compute ExmBy and EypBx on the slice container from J by solving a Poisson equation
      * ExmBy and EypBx are solved in the same function because both rely on Psi.
@@ -279,20 +280,6 @@
     /** Number of guard cells for slices MultiFab */
     static amrex::IntVect m_slices_nguards;
 private:
-<<<<<<< HEAD
-
-    /** \brief Interpolate values from coarse grid to the fine grid
-     *
-     * \param[in] geom Geometry
-     * \param[in] lev current level
-     * \param[in] component which can be Psi, Ez, By, Bx ...
-     * \param[in] islice longitudinal slice
-     */
-    void InterpolateFromLev0toLev1 (amrex::Vector<amrex::Geometry> const& geom, const int lev,
-                                    std::string component, const int islice);
-
-=======
->>>>>>> fa4aed64
     /** Vector over levels, array of 4 slices required to compute current slice */
     amrex::Vector<std::array<amrex::MultiFab, m_nslices>> m_slices;
     /** Whether to use Dirichlet BC for the Poisson solver. Otherwise, periodic */
